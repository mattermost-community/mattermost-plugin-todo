--- conflicted
+++ resolved
@@ -25,7 +25,6 @@
 	ForeignPosition int    `json:"position"`
 }
 
-<<<<<<< HEAD
 // ListsIssue for all list issues
 type ListsIssue struct {
 	In  []*ExtendedIssue `json:"in"`
@@ -33,10 +32,7 @@
 	Out []*ExtendedIssue `json:"out"`
 }
 
-func newIssue(message string, description, postID string) *Issue {
-=======
 func newIssue(message, postPermalink, description, postID string) *Issue {
->>>>>>> 7c644b3b
 	return &Issue{
 		ID:            model.NewId(),
 		CreateAt:      model.GetMillis(),
