--- conflicted
+++ resolved
@@ -153,15 +153,10 @@
 		return false, err
 	}
 
-<<<<<<< HEAD
+	p.trackSendIssue(extra.UserId, sourceCommand, false)
+
 	p.sendRefreshEvent(extra.UserId, []string{OutListKey})
 	p.sendRefreshEvent(receiver.Id, []string{InListKey})
-=======
-	p.trackSendIssue(extra.UserId, sourceCommand, false)
-
-	p.sendRefreshEvent(extra.UserId)
-	p.sendRefreshEvent(receiver.Id)
->>>>>>> f6d9a24e
 
 	responseMessage := fmt.Sprintf("Todo sent to @%s.", userName)
 
@@ -187,13 +182,9 @@
 		return false, err
 	}
 
-<<<<<<< HEAD
+	p.trackAddIssue(extra.UserId, sourceCommand, false)
+
 	p.sendRefreshEvent(extra.UserId, []string{MyListKey})
-=======
-	p.trackAddIssue(extra.UserId, sourceCommand, false)
-
-	p.sendRefreshEvent(extra.UserId)
->>>>>>> f6d9a24e
 
 	responseMessage := "Added Todo."
 
