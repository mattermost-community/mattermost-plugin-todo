package main

import (
	"fmt"
	"strings"

	"github.com/mattermost/mattermost-server/v5/model"
	"github.com/mattermost/mattermost-server/v5/plugin"
)

func getHelp() string {
	return `Available Commands:

add [message]
	Adds a Todo.

	example: /todo add Don't forget to be awesome

list
	Lists your Todo issues.

list [listName]
	List your issues in certain list

	example: /todo list in
	example: /todo list out
	example (same as /todo list): /todo list my

pop
	Removes the Todo issue at the top of the list.

send [user] [message]
	Sends some user a Todo

	example: /todo send @awesomePerson Don't forget to be awesome

help
	Display usage.
`
}

func getCommand() *model.Command {
	return &model.Command{
		Trigger:          "todo",
		DisplayName:      "Todo Bot",
		Description:      "Interact with your Todo list.",
		AutoComplete:     true,
		AutoCompleteDesc: "Available commands: add, list, pop",
		AutoCompleteHint: "[command]",
	}
}

func (p *Plugin) postCommandResponse(args *model.CommandArgs, text string) {
	post := &model.Post{
		UserId:    p.BotUserID,
		ChannelId: args.ChannelId,
		Message:   text,
	}
	_ = p.API.SendEphemeralPost(args.UserId, post)
}

// ExecuteCommand executes a given command and returns a command response.
func (p *Plugin) ExecuteCommand(c *plugin.Context, args *model.CommandArgs) (*model.CommandResponse, *model.AppError) {
	stringArgs := strings.Split(strings.TrimSpace(args.Command), " ")
	lengthOfArgs := len(stringArgs)
	restOfArgs := []string{}

	var handler func([]string, *model.CommandArgs) (bool, error)
	if lengthOfArgs == 1 {
		handler = p.runListCommand
	} else {
		command := stringArgs[1]
		if lengthOfArgs > 2 {
			restOfArgs = stringArgs[2:]
		}
		switch command {
		case "add":
			handler = p.runAddCommand
		case "list":
			handler = p.runListCommand
		case "pop":
			handler = p.runPopCommand
		case "send":
			handler = p.runSendCommand
		default:
			p.postCommandResponse(args, getHelp())
			return &model.CommandResponse{}, nil
		}
	}
	isUserError, err := handler(restOfArgs, args)
	if err != nil {
		if isUserError {
			p.postCommandResponse(args, fmt.Sprintf("__Error: %s__\n\nRun `/todo help` for usage instructions.", err.Error()))
		} else {
			p.API.LogError(err.Error())
			p.postCommandResponse(args, "An unknown error occurred. Please talk to your system administrator for help.")
		}
	}

	return &model.CommandResponse{}, nil
}

func (p *Plugin) runSendCommand(args []string, extra *model.CommandArgs) (bool, error) {
	if len(args) < 2 {
		p.postCommandResponse(extra, "You must specify a user and a message.\n"+getHelp())
		return false, nil
	}

	userName := args[0]
	if args[0][0] == '@' {
		userName = args[0][1:]
	}
	receiver, appErr := p.API.GetUserByUsername(userName)
	if appErr != nil {
		p.postCommandResponse(extra, "Please, provide a valid user.\n"+getHelp())
		return false, nil
	}

	if receiver.Id == extra.UserId {
		return p.runAddCommand(args[1:], extra)
	}

	message := strings.Join(args[1:], " ")

	receiverIssueID, err := p.listManager.SendIssue(extra.UserId, receiver.Id, message, "")
	if err != nil {
		return false, err
	}

	p.sendRefreshEvent(extra.UserId)
	p.sendRefreshEvent(receiver.Id)

	responseMessage := fmt.Sprintf("Todo sent to @%s.", userName)

	senderName := p.listManager.GetUserName(extra.UserId)

	receiverMessage := fmt.Sprintf("You have received a new Todo from @%s", senderName)

	p.PostBotCustomDM(receiver.Id, receiverMessage, message, receiverIssueID)
	p.postCommandResponse(extra, responseMessage)
	return false, nil
}

func (p *Plugin) runAddCommand(args []string, extra *model.CommandArgs) (bool, error) {
	message := strings.Join(args, " ")

	if message == "" {
		p.postCommandResponse(extra, "Please add a task.")
		return false, nil
	}

	if err := p.listManager.AddIssue(extra.UserId, message, ""); err != nil {
		return false, err
	}

	p.sendRefreshEvent(extra.UserId)

	responseMessage := "Added Todo."

	issues, err := p.listManager.GetIssueList(extra.UserId, MyListKey)
	if err != nil {
		p.API.LogError(err.Error())
		p.postCommandResponse(extra, responseMessage)
		return false, nil
	}

	responseMessage += " Todo List:\n\n"
	responseMessage += issuesListToString(issues)
	p.postCommandResponse(extra, responseMessage)

	return false, nil
}

func (p *Plugin) runListCommand(args []string, extra *model.CommandArgs) (bool, error) {
	listID := MyListKey
	responseMessage := "Todo List:\n\n"

	if len(args) > 0 {
		switch args[0] {
		case "my":
		case "in":
			listID = InListKey
			responseMessage = "Received Todo list:\n\n"
		case "out":
			listID = OutListKey
			responseMessage = "Sent Todo list:\n\n"
		default:
			p.postCommandResponse(extra, getHelp())
			return true, nil
		}
	}

	issues, err := p.listManager.GetIssueList(extra.UserId, listID)
	if err != nil {
		return false, err
	}
	p.sendRefreshEvent(extra.UserId)

	responseMessage += issuesListToString(issues)
	p.postCommandResponse(extra, responseMessage)

	return false, nil
}

<<<<<<< HEAD
func (p *Plugin) runPopCommand(args []string, extra *model.CommandArgs) (bool, error) {
	issue, err := p.listManager.PopIssue(extra.UserId)
=======
func (p *Plugin) runPopCommand(args []string, extra *model.CommandArgs) (*model.CommandResponse, bool, error) {
	issue, foreignID, err := p.listManager.PopIssue(extra.UserId)
>>>>>>> f9e41c1a
	if err != nil {
		return false, err
	}

	userName := p.listManager.GetUserName(extra.UserId)

	if foreignID != "" {
		message := fmt.Sprintf("@%s popped a Todo you sent: %s", userName, issue.Message)
		p.sendRefreshEvent(foreignID)
		p.PostBotDM(foreignID, message)
	}

	p.sendRefreshEvent(extra.UserId)

	responseMessage := "Removed top Todo."

	replyMessage := fmt.Sprintf("@%s popped a todo attached to this thread", userName)
	p.postReplyIfNeeded(issue.PostID, replyMessage, issue.Message)

	issues, err := p.listManager.GetIssueList(extra.UserId, MyListKey)
	if err != nil {
		p.API.LogError(err.Error())
		p.postCommandResponse(extra, responseMessage)
		return false, nil
	}

	responseMessage += " Todo List:\n\n"
	responseMessage += issuesListToString(issues)
	p.postCommandResponse(extra, responseMessage)

	return false, nil
}<|MERGE_RESOLUTION|>--- conflicted
+++ resolved
@@ -202,13 +202,8 @@
 	return false, nil
 }
 
-<<<<<<< HEAD
 func (p *Plugin) runPopCommand(args []string, extra *model.CommandArgs) (bool, error) {
-	issue, err := p.listManager.PopIssue(extra.UserId)
-=======
-func (p *Plugin) runPopCommand(args []string, extra *model.CommandArgs) (*model.CommandResponse, bool, error) {
 	issue, foreignID, err := p.listManager.PopIssue(extra.UserId)
->>>>>>> f9e41c1a
 	if err != nil {
 		return false, err
 	}
