package main

import (
	"fmt"
	"strings"

	"github.com/mattermost/mattermost-server/v5/model"
	"github.com/mattermost/mattermost-server/v5/plugin"
)

const (
	listHeaderMessage = " Todo List:\n\n"
	InFlag            = "in"
	OutFlag           = "out"
)

func getHelp() string {
	return `Available Commands:

add [message]
	Adds a Todo.

	example: /todo add Don't forget to be awesome

list
	Lists your Todo issues.

list [listName]
	List your issues in certain list

	example: /todo list in
	example: /todo list out
	example (same as /todo list): /todo list my

pop
	Removes the Todo issue at the top of the list.

send [user] [message]
	Sends some user a Todo

	example: /todo send @awesomePerson Don't forget to be awesome

help
	Display usage.
`
}

func getCommand() *model.Command {
	return &model.Command{
		Trigger:          "todo",
		DisplayName:      "Todo Bot",
		Description:      "Interact with your Todo list.",
		AutoComplete:     true,
		AutoCompleteDesc: "Available commands: add, list, pop",
		AutoCompleteHint: "[command]",
	}
}

func (p *Plugin) postCommandResponse(args *model.CommandArgs, text string) {
	post := &model.Post{
		UserId:    p.BotUserID,
		ChannelId: args.ChannelId,
		Message:   text,
	}
	_ = p.API.SendEphemeralPost(args.UserId, post)
}

// ExecuteCommand executes a given command and returns a command response.
func (p *Plugin) ExecuteCommand(c *plugin.Context, args *model.CommandArgs) (*model.CommandResponse, *model.AppError) {
	stringArgs := strings.Split(strings.TrimSpace(args.Command), " ")
	lengthOfArgs := len(stringArgs)
	restOfArgs := []string{}

	var handler func([]string, *model.CommandArgs) (bool, error)
	if lengthOfArgs == 1 {
		handler = p.runListCommand
	} else {
		command := stringArgs[1]
		if lengthOfArgs > 2 {
			restOfArgs = stringArgs[2:]
		}
		switch command {
		case "add":
			handler = p.runAddCommand
		case "list":
			handler = p.runListCommand
		case "pop":
			handler = p.runPopCommand
		case "send":
			handler = p.runSendCommand
		default:
			p.postCommandResponse(args, getHelp())
			return &model.CommandResponse{}, nil
		}
	}
	isUserError, err := handler(restOfArgs, args)
	if err != nil {
		if isUserError {
			p.postCommandResponse(args, fmt.Sprintf("__Error: %s__\n\nRun `/todo help` for usage instructions.", err.Error()))
		} else {
			p.API.LogError(err.Error())
			p.postCommandResponse(args, "An unknown error occurred. Please talk to your system administrator for help.")
		}
	}

	return &model.CommandResponse{}, nil
}

func (p *Plugin) runSendCommand(args []string, extra *model.CommandArgs) (bool, error) {
	if len(args) < 2 {
		p.postCommandResponse(extra, "You must specify a user and a message.\n"+getHelp())
		return false, nil
	}

	userName := args[0]
	if args[0][0] == '@' {
		userName = args[0][1:]
	}
	receiver, appErr := p.API.GetUserByUsername(userName)
	if appErr != nil {
		p.postCommandResponse(extra, "Please, provide a valid user.\n"+getHelp())
		return false, nil
	}

	if receiver.Id == extra.UserId {
		return p.runAddCommand(args[1:], extra)
	}

	message := strings.Join(args[1:], " ")

	receiverIssueID, err := p.listManager.SendIssue(extra.UserId, receiver.Id, message, "")
	if err != nil {
		return false, err
	}

	p.sendRefreshEvent(extra.UserId)
	p.sendRefreshEvent(receiver.Id)

	responseMessage := fmt.Sprintf("Todo sent to @%s.", userName)

	senderName := p.listManager.GetUserName(extra.UserId)

	receiverMessage := fmt.Sprintf("You have received a new Todo from @%s", senderName)

<<<<<<< HEAD
	err = p.PostBotCustomDM(receiver.Id, receiverMessage, message, receiverIssueID)
	if err != nil {
		p.API.LogError("Unable to post DM err=" + err.Error())
	}

	return getCommandResponse(model.COMMAND_RESPONSE_TYPE_EPHEMERAL, responseMessage), false, nil
=======
	p.PostBotCustomDM(receiver.Id, receiverMessage, message, receiverIssueID)
	p.postCommandResponse(extra, responseMessage)
	return false, nil
>>>>>>> fb37af3a
}

func (p *Plugin) runAddCommand(args []string, extra *model.CommandArgs) (bool, error) {
	message := strings.Join(args, " ")

	if message == "" {
		p.postCommandResponse(extra, "Please add a task.")
		return false, nil
	}

	if err := p.listManager.AddIssue(extra.UserId, message, ""); err != nil {
		return false, err
	}

	p.sendRefreshEvent(extra.UserId)

	responseMessage := "Added Todo."

	issues, err := p.listManager.GetIssueList(extra.UserId, MyListKey)
	if err != nil {
		p.API.LogError(err.Error())
		p.postCommandResponse(extra, responseMessage)
		return false, nil
	}

	responseMessage += listHeaderMessage
	responseMessage += issuesListToString(issues)
	p.postCommandResponse(extra, responseMessage)

	return false, nil
}

func (p *Plugin) runListCommand(args []string, extra *model.CommandArgs) (bool, error) {
	listID := MyListKey
	responseMessage := "Todo List:\n\n"

	if len(args) > 0 {
		switch args[0] {
		case "my":
		case InFlag:
			listID = InListKey
			responseMessage = "Received Todo list:\n\n"
		case OutFlag:
			listID = OutListKey
			responseMessage = "Sent Todo list:\n\n"
		default:
			p.postCommandResponse(extra, getHelp())
			return true, nil
		}
	}

	issues, err := p.listManager.GetIssueList(extra.UserId, listID)
	if err != nil {
		return false, err
	}
	p.sendRefreshEvent(extra.UserId)

	responseMessage += issuesListToString(issues)
	p.postCommandResponse(extra, responseMessage)

	return false, nil
}

func (p *Plugin) runPopCommand(args []string, extra *model.CommandArgs) (bool, error) {
	issue, foreignID, err := p.listManager.PopIssue(extra.UserId)
	if err != nil {
		return false, err
	}

	userName := p.listManager.GetUserName(extra.UserId)

	if foreignID != "" {
		message := fmt.Sprintf("@%s popped a Todo you sent: %s", userName, issue.Message)
		p.sendRefreshEvent(foreignID)
		err = p.PostBotDM(foreignID, message)
		if err != nil {
			p.API.LogError("Unable to post DM err=" + err.Error())
		}
	}

	p.sendRefreshEvent(extra.UserId)

	responseMessage := "Removed top Todo."

	replyMessage := fmt.Sprintf("@%s popped a todo attached to this thread", userName)
	p.postReplyIfNeeded(issue.PostID, replyMessage, issue.Message)

	issues, err := p.listManager.GetIssueList(extra.UserId, MyListKey)
	if err != nil {
		p.API.LogError(err.Error())
		p.postCommandResponse(extra, responseMessage)
		return false, nil
	}

	responseMessage += listHeaderMessage
	responseMessage += issuesListToString(issues)
	p.postCommandResponse(extra, responseMessage)

	return false, nil
}<|MERGE_RESOLUTION|>--- conflicted
+++ resolved
@@ -142,18 +142,12 @@
 
 	receiverMessage := fmt.Sprintf("You have received a new Todo from @%s", senderName)
 
-<<<<<<< HEAD
 	err = p.PostBotCustomDM(receiver.Id, receiverMessage, message, receiverIssueID)
 	if err != nil {
 		p.API.LogError("Unable to post DM err=" + err.Error())
 	}
-
-	return getCommandResponse(model.COMMAND_RESPONSE_TYPE_EPHEMERAL, responseMessage), false, nil
-=======
-	p.PostBotCustomDM(receiver.Id, receiverMessage, message, receiverIssueID)
-	p.postCommandResponse(extra, responseMessage)
-	return false, nil
->>>>>>> fb37af3a
+	p.postCommandResponse(extra, responseMessage)
+	return false, nil
 }
 
 func (p *Plugin) runAddCommand(args []string, extra *model.CommandArgs) (bool, error) {
