package main

import (
	"reflect"

	"github.com/mattermost/mattermost-plugin-api/experimental/bot/logger"
	"github.com/mattermost/mattermost-plugin-api/experimental/telemetry"
	"github.com/pkg/errors"
)

// configuration captures the plugin's external configuration as exposed in the Mattermost server
// configuration, as well as values computed from the configuration. Any public fields will be
// deserialized from the Mattermost server configuration in OnConfigurationChange.
//
// As plugins are inherently concurrent (hooks being called asynchronously), and the plugin
// configuration can change at any time, access to the configuration must be synchronized. The
// strategy used in this plugin is to guard a pointer to the configuration, and clone the entire
// struct whenever it changes. You may replace this with whatever strategy you choose.
//
// If you add non-reference types to your configuration struct, be sure to rewrite Clone as a deep
// copy appropriate for your types.
type configuration struct {
	HideTeamSidebar bool `json:"hide_team_sidebar"`
}

// Clone shallow copies the configuration. Your implementation may require a deep copy if
// your configuration has reference types.
func (c *configuration) Clone() *configuration {
	var clone = *c
	return &clone
}

func (c *configuration) IsValid() error {
	return nil
}

// getConfiguration retrieves the active configuration under lock, making it safe to use
// concurrently. The active configuration may change underneath the client of this method, but
// the struct returned by this API call is considered immutable.
func (p *Plugin) getConfiguration() *configuration {
	p.configurationLock.RLock()
	defer p.configurationLock.RUnlock()

	if p.configuration == nil {
		return &configuration{}
	}

	return p.configuration
}

// setConfiguration replaces the active configuration under lock.
//
// Do not call setConfiguration while holding the configurationLock, as sync.Mutex is not
// reentrant. In particular, avoid using the plugin API entirely, as this may in turn trigger a
// hook back into the plugin. If that hook attempts to acquire this lock, a deadlock may occur.
//
// This method panics if setConfiguration is called with the existing configuration. This almost
// certainly means that the configuration was modified without being cloned and may result in
// an unsafe access.
func (p *Plugin) setConfiguration(configuration *configuration) {
	p.configurationLock.Lock()
	defer p.configurationLock.Unlock()

	if configuration != nil && p.configuration == configuration {
		// Ignore assignment if the configuration struct is empty. Go will optimize the
		// allocation for same to point at the same memory address, breaking the check
		// above.
		if reflect.ValueOf(*configuration).NumField() == 0 {
			return
		}

		panic("setConfiguration called with the existing configuration")
	}

	p.configuration = configuration
}

// Check whether client configuration are different
func (p *Plugin) hasClientConfigChanged(prev *configuration, current *configuration) bool {
	return prev == nil || prev.HideTeamSidebar != current.HideTeamSidebar
}

// OnConfigurationChange is invoked when configuration changes may have been made.
func (p *Plugin) OnConfigurationChange() error {
	var configuration = new(configuration)

	// Load the public configuration fields from the Mattermost server configuration.
	if err := p.API.LoadPluginConfiguration(configuration); err != nil {
		return errors.Wrap(err, "failed to load plugin configuration")
	}

	shouldUpdateClient := p.hasClientConfigChanged(p.configuration, configuration)
	p.setConfiguration(configuration)

<<<<<<< HEAD
	enableDiagnostics := false
	if config := p.API.GetConfig(); config != nil {
		if configValue := config.LogSettings.EnableDiagnostics; configValue != nil {
			enableDiagnostics = *configValue
		}
	}
	logger := logger.NewLogger(logger.Config{}, p.API, nil, "")
	p.tracker = telemetry.NewTracker(p.telemetryClient, p.API.GetDiagnosticId(), p.API.GetServerVersion(), manifest.Id, manifest.Version, "todo", enableDiagnostics, logger)
=======
	// Dispatch WebSocket event to send all users updated client configs
	if shouldUpdateClient {
		p.sendConfigUpdateEvent()
	}
>>>>>>> b2a69b70

	return nil
}<|MERGE_RESOLUTION|>--- conflicted
+++ resolved
@@ -92,7 +92,11 @@
 	shouldUpdateClient := p.hasClientConfigChanged(p.configuration, configuration)
 	p.setConfiguration(configuration)
 
-<<<<<<< HEAD
+	// Dispatch WebSocket event to send all users updated client configs
+	if shouldUpdateClient {
+		p.sendConfigUpdateEvent()
+	}
+
 	enableDiagnostics := false
 	if config := p.API.GetConfig(); config != nil {
 		if configValue := config.LogSettings.EnableDiagnostics; configValue != nil {
@@ -101,12 +105,6 @@
 	}
 	logger := logger.NewLogger(logger.Config{}, p.API, nil, "")
 	p.tracker = telemetry.NewTracker(p.telemetryClient, p.API.GetDiagnosticId(), p.API.GetServerVersion(), manifest.Id, manifest.Version, "todo", enableDiagnostics, logger)
-=======
-	// Dispatch WebSocket event to send all users updated client configs
-	if shouldUpdateClient {
-		p.sendConfigUpdateEvent()
-	}
->>>>>>> b2a69b70
 
 	return nil
 }