package main

import (
	"encoding/json"
	"fmt"
	"net/http"
	"runtime/debug"
	"strconv"
	"sync"
	"time"

	"github.com/gorilla/mux"
	"github.com/mattermost/mattermost-plugin-api/experimental/telemetry"
	"github.com/mattermost/mattermost-server/v5/model"
	"github.com/mattermost/mattermost-server/v5/plugin"
	"github.com/pkg/errors"
)

const (
	// WSEventRefresh is the WebSocket event for refreshing the Todo list
	WSEventRefresh = "refresh"

	// WSEventConfigUpdate is the WebSocket event to update the Todo list's configurations on webapp
	WSEventConfigUpdate = "config_update"
)

// ListManager represents the logic on the lists
type ListManager interface {
	// AddIssue adds a todo to userID's myList with the message
	AddIssue(userID, message, description, postID string) (*Issue, error)
	// SendIssue sends the todo with the message from senderID to receiverID and returns the receiver's issueID
	SendIssue(senderID, receiverID, message, description, postID string) (string, error)
	// GetIssueList gets the todos on listID for userID
	GetIssueList(userID, listID string) ([]*ExtendedIssue, error)
	// CompleteIssue completes the todo issueID for userID, and returns the issue and the foreign ID if any
	CompleteIssue(userID, issueID string) (issue *Issue, foreignID string, listToUpdate string, err error)
	// AcceptIssue moves one the todo issueID of userID from inbox to myList, and returns the message and the foreignUserID if any
	AcceptIssue(userID, issueID string) (todoMessage string, foreignUserID string, err error)
	// RemoveIssue removes the todo issueID for userID and returns the issue, the foreign ID if any and whether the user sent the todo to someone else
	RemoveIssue(userID, issueID string) (issue *Issue, foreignID string, isSender bool, listToUpdate string, err error)
	// PopIssue the first element of myList for userID and returns the issue and the foreign ID if any
	PopIssue(userID string) (issue *Issue, foreignID string, err error)
	// BumpIssue moves a issueID sent by userID to the top of its receiver inbox list
	BumpIssue(userID string, issueID string) (todoMessage string, receiver string, foreignIssueID string, err error)
	// EditIssue updates the message on an issue
	EditIssue(userID string, issueID string, newMessage string, newDescription string) (foreignUserID string, list string, oldMessage string, err error)
	// ChangeAssignment updates an issue to assign a different person
	ChangeAssignment(issueID string, userID string, sendTo string) (issueMessage, oldOwner string, err error)
	// GetUserName returns the readable username from userID
	GetUserName(userID string) string
}

// Plugin implements the interface expected by the Mattermost server to communicate between the server and plugin processes.
type Plugin struct {
	plugin.MattermostPlugin

	BotUserID string

	// configurationLock synchronizes access to the configuration.
	configurationLock sync.RWMutex

	router *mux.Router

	// configuration is the active plugin configuration. Consult getConfiguration and
	// setConfiguration for usage.
	configuration *configuration

	listManager ListManager

	telemetryClient telemetry.Client
	tracker         telemetry.Tracker
}

func (p *Plugin) OnActivate() error {
	config := p.getConfiguration()
	if err := config.IsValid(); err != nil {
		return err
	}

	botID, err := p.Helpers.EnsureBot(&model.Bot{
		Username:    "todo",
		DisplayName: "Todo Bot",
		Description: "Created by the Todo plugin.",
	})
	if err != nil {
		return errors.Wrap(err, "failed to ensure todo bot")
	}
	p.BotUserID = botID

	p.listManager = NewListManager(p.API)

	p.initializeAPI()

	p.telemetryClient, err = telemetry.NewRudderClient()
	if err != nil {
		p.API.LogWarn("telemetry client not started", "error", err.Error())
	}

	return p.API.RegisterCommand(getCommand())
}

func (p *Plugin) OnDeactivate() error {
	if p.telemetryClient != nil {
		err := p.telemetryClient.Close()
		if err != nil {
			p.API.LogWarn("OnDeactivate: failed to close telemetryClient", "error", err.Error())
		}
	}

	return nil
}

func (p *Plugin) initializeAPI() {
	p.router = mux.NewRouter()
	p.router.Use(p.withRecovery)

	p.router.HandleFunc("/add", p.checkAuth(p.handleAdd)).Methods(http.MethodPost)
	p.router.HandleFunc("/list", p.checkAuth(p.handleList)).Methods(http.MethodGet)
	p.router.HandleFunc("/remove", p.checkAuth(p.handleRemove)).Methods(http.MethodPost)
	p.router.HandleFunc("/complete", p.checkAuth(p.handleComplete)).Methods(http.MethodPost)
	p.router.HandleFunc("/accept", p.checkAuth(p.handleAccept)).Methods(http.MethodPost)
	p.router.HandleFunc("/bump", p.checkAuth(p.handleBump)).Methods(http.MethodPost)
	p.router.HandleFunc("/telemetry", p.checkAuth(p.handleTelemetry)).Methods(http.MethodPost)
	p.router.HandleFunc("/config", p.checkAuth(p.handleConfig)).Methods(http.MethodGet)
	p.router.HandleFunc("/edit", p.checkAuth(p.handleEdit)).Methods(http.MethodPut)
	p.router.HandleFunc("/change_assignment", p.checkAuth(p.handleChangeAssignment)).Methods(http.MethodPost)

	// 404 handler
	p.router.Handle("{anything:.*}", http.NotFoundHandler())
}

// ServeHTTP demonstrates a plugin that handles HTTP requests by greeting the world.
<<<<<<< HEAD
func (p *Plugin) ServeHTTP(c *plugin.Context, w http.ResponseWriter, r *http.Request) {
	switch r.URL.Path {
	case "/add":
		p.handleAdd(w, r)
	case "/list":
		p.handleList(w, r)
	case "/remove":
		p.handleRemove(w, r)
	case "/complete":
		p.handleComplete(w, r)
	case "/accept":
		p.handleAccept(w, r)
	case "/bump":
		p.handleBump(w, r)
	case "/telemetry":
		p.handleTelemetry(w, r)
	case "/config":
		p.handleConfig(w, r)
	case "/edit":
		p.handleEdit(w, r)
	case "/change_assignment":
		p.handleChangeAssignment(w, r)
	case AutocompletePath + AutocompletePathRemoveTodoSuggestions:
		p.getRemoveTodoSuggestions(w, r)
	default:
		http.NotFound(w, r)
	}
=======
func (p *Plugin) ServeHTTP(_ *plugin.Context, w http.ResponseWriter, r *http.Request) {
	w.Header().Set("Content-Type", "application/json")

	p.router.ServeHTTP(w, r)
}

func (p *Plugin) withRecovery(next http.Handler) http.Handler {
	return http.HandlerFunc(func(w http.ResponseWriter, r *http.Request) {
		defer func() {
			if x := recover(); x != nil {
				p.API.LogWarn("Recovered from a panic",
					"url", r.URL.String(),
					"error", x,
					"stack", string(debug.Stack()))
			}
		}()

		next.ServeHTTP(w, r)
	})
>>>>>>> 1afeeb08
}

func (p *Plugin) checkAuth(handler http.HandlerFunc) http.HandlerFunc {
	return func(w http.ResponseWriter, r *http.Request) {
		userID := r.Header.Get("Mattermost-User-ID")
		if userID == "" {
			http.Error(w, "Not authorized", http.StatusUnauthorized)
			return
		}

		handler(w, r)
	}
}

func (p *Plugin) handleTelemetry(w http.ResponseWriter, r *http.Request) {
	userID := r.Header.Get("Mattermost-User-ID")

	telemetryRequest, err := GetTelemetryPayloadFromJSON(r.Body)
	if err != nil {
		p.API.LogError("Unable to get telemetry payload from JSON err=" + err.Error())
		p.handleErrorWithCode(w, http.StatusBadRequest, "Unable to get telemetry payload from JSON.", err)
		return
	}

	if err = telemetryRequest.IsValid(); err != nil {
		p.handleErrorWithCode(w, http.StatusBadRequest, "Unable to validate telemetry payload.", err)
		return
	}

	if telemetryRequest.Event != "" {
		p.trackFrontend(userID, telemetryRequest.Event, telemetryRequest.Properties)
	}
}

func (p *Plugin) handleAdd(w http.ResponseWriter, r *http.Request) {
	userID := r.Header.Get("Mattermost-User-ID")

	addRequest, err := GetAddIssuePayloadFromJSON(r.Body)
	if err != nil {
		p.API.LogError("Unable to get add issue payload from JSON err=" + err.Error())
		p.handleErrorWithCode(w, http.StatusBadRequest, "Unable to get add issue payload from JSON.", err)
		return
	}

	if err = addRequest.IsValid(); err != nil {
		p.handleErrorWithCode(w, http.StatusBadRequest, "Unable to validate add issue payload.", err)
		return
	}

	senderName := p.listManager.GetUserName(userID)

	if addRequest.SendTo == "" {
		_, err = p.listManager.AddIssue(userID, addRequest.Message, addRequest.Description, addRequest.PostID)
		if err != nil {
			p.API.LogError("Unable to add issue err=" + err.Error())
			p.handleErrorWithCode(w, http.StatusInternalServerError, "Unable to add issue", err)
			return
		}

		p.trackAddIssue(userID, sourceWebapp, addRequest.PostID != "")

		p.sendRefreshEvent(userID, []string{MyListKey})

		replyMessage := fmt.Sprintf("@%s attached a todo to this thread", senderName)
		p.postReplyIfNeeded(addRequest.PostID, replyMessage, addRequest.Message)

		return
	}

	receiver, appErr := p.API.GetUserByUsername(addRequest.SendTo)
	if appErr != nil {
		p.API.LogError("username not valid, err=" + appErr.Error())
		p.handleErrorWithCode(w, http.StatusInternalServerError, "Unable to find user", appErr)
		return
	}

	if receiver.Id == userID {
		_, err = p.listManager.AddIssue(userID, addRequest.Message, addRequest.Description, addRequest.PostID)
		if err != nil {
			p.API.LogError("Unable to add issue err=" + err.Error())
			p.handleErrorWithCode(w, http.StatusInternalServerError, "Unable to add issue", err)
			return
		}

		p.trackAddIssue(userID, sourceWebapp, addRequest.PostID != "")

		p.sendRefreshEvent(userID, []string{MyListKey})

		replyMessage := fmt.Sprintf("@%s attached a todo to this thread", senderName)
		p.postReplyIfNeeded(addRequest.PostID, replyMessage, addRequest.Message)
		return
	}

	receiverAllowIncomingTaskRequestsPreference, err := p.getAllowIncomingTaskRequestsPreference(receiver.Id)
	if err != nil {
		p.API.LogError("Error when getting allow incoming task request preference, err=", err)
		receiverAllowIncomingTaskRequestsPreference = true
	}
	if !receiverAllowIncomingTaskRequestsPreference {
		replyMessage := fmt.Sprintf("@%s has blocked Todo requests", receiver.Username)
		p.PostBotDM(userID, replyMessage)
		return
	}

	issueID, err := p.listManager.SendIssue(userID, receiver.Id, addRequest.Message, addRequest.Description, addRequest.PostID)
	if err != nil {
		p.API.LogError("Unable to send issue err=" + err.Error())
		p.handleErrorWithCode(w, http.StatusInternalServerError, "Unable to send issue", err)
		return
	}

	p.trackSendIssue(userID, sourceWebapp, addRequest.PostID != "")

	p.sendRefreshEvent(userID, []string{OutListKey})
	p.sendRefreshEvent(receiver.Id, []string{InListKey})

	receiverMessage := fmt.Sprintf("You have received a new Todo from @%s", senderName)
	p.PostBotCustomDM(receiver.Id, receiverMessage, addRequest.Message, issueID)

	replyMessage := fmt.Sprintf("@%s sent @%s a todo attached to this thread", senderName, addRequest.SendTo)
	p.postReplyIfNeeded(addRequest.PostID, replyMessage, addRequest.Message)
}

func (p *Plugin) postReplyIfNeeded(postID, message, todo string) {
	if postID != "" {
		err := p.ReplyPostBot(postID, message, todo)
		if err != nil {
			p.API.LogError(err.Error())
		}
	}
}

func (p *Plugin) handleList(w http.ResponseWriter, r *http.Request) {
	userID := r.Header.Get("Mattermost-User-ID")

	listInput := r.URL.Query().Get("list")
	listID := MyListKey
	switch listInput {
	case OutFlag:
		listID = OutListKey
	case InFlag:
		listID = InListKey
	}

	issues, err := p.listManager.GetIssueList(userID, listID)
	if err != nil {
		p.API.LogError("Unable to get issues for user err=" + err.Error())
		p.handleErrorWithCode(w, http.StatusInternalServerError, "Unable to get issues for user", err)
		return
	}

	if len(issues) > 0 && r.URL.Query().Get("reminder") == "true" && p.getReminderPreference(userID) {
		var lastReminderAt int64
		lastReminderAt, err = p.getLastReminderTimeForUser(userID)
		if err != nil {
			p.API.LogError("Unable to send reminder err=" + err.Error())
			p.handleErrorWithCode(w, http.StatusInternalServerError, "Unable to send reminder", err)
			return
		}

		var timezone *time.Location
		offset, _ := strconv.Atoi(r.Header.Get("X-Timezone-Offset"))
		timezone = time.FixedZone("local", -60*offset)

		// Post reminder message if it's the next day and been more than an hour since the last post
		now := model.GetMillis()
		nt := time.Unix(now/1000, 0).In(timezone)
		lt := time.Unix(lastReminderAt/1000, 0).In(timezone)
		if nt.Sub(lt).Hours() >= 1 && (nt.Day() != lt.Day() || nt.Month() != lt.Month() || nt.Year() != lt.Year()) {
			p.PostBotDM(userID, "Daily Reminder:\n\n"+issuesListToString(issues))
			p.trackDailySummary(userID)
			err = p.saveLastReminderTimeForUser(userID)
			if err != nil {
				p.API.LogError("Unable to save last reminder for user err=" + err.Error())
			}
		}
	}

	issuesJSON, err := json.Marshal(issues)
	if err != nil {
		p.API.LogError("Unable marshal issues list to json err=" + err.Error())
		p.handleErrorWithCode(w, http.StatusInternalServerError, "Unable marshal issues list to json", err)
		return
	}

	_, err = w.Write(issuesJSON)
	if err != nil {
		p.API.LogError("Unable to write json response err=" + err.Error())
	}
}

func (p *Plugin) handleEdit(w http.ResponseWriter, r *http.Request) {
	userID := r.Header.Get("Mattermost-User-ID")

	editRequest, err := GetEditIssuePayloadFromJSON(r.Body)
	if err != nil {
		p.API.LogError("Unable to get edit issue payload from JSON err=" + err.Error())
		p.handleErrorWithCode(w, http.StatusBadRequest, "Unable to get edit issue payload from JSON.", err)
		return
	}

	if err = editRequest.IsValid(); err != nil {
		p.handleErrorWithCode(w, http.StatusBadRequest, "Unable to validate edit issue payload.", err)
		return
	}

	foreignUserID, list, oldMessage, err := p.listManager.EditIssue(userID, editRequest.ID, editRequest.Message, editRequest.Description)
	if err != nil {
		p.API.LogError("Unable to edit message: err=" + err.Error())
		p.handleErrorWithCode(w, http.StatusInternalServerError, "Unable to edit issue", err)
		return
	}

	p.trackEditIssue(userID)
	p.sendRefreshEvent(userID, []string{list})

	if foreignUserID != "" {
		var lists []string
		if list == OutListKey {
			lists = []string{MyListKey, InListKey}
		} else {
			lists = []string{OutListKey}
		}
		p.sendRefreshEvent(foreignUserID, lists)

		userName := p.listManager.GetUserName(userID)
		message := fmt.Sprintf("@%s modified a Todo from:\n%s\nTo:\n%s", userName, oldMessage, editRequest.Message)
		p.PostBotDM(foreignUserID, message)
	}
}

func (p *Plugin) handleChangeAssignment(w http.ResponseWriter, r *http.Request) {
	userID := r.Header.Get("Mattermost-User-ID")

	changeRequest, err := GetChangeAssignmentPayloadFromJSON(r.Body)
	if err != nil {
		p.API.LogError("Unable to get change request payload from JSON err=" + err.Error())
		p.handleErrorWithCode(w, http.StatusBadRequest, "Unable to get change request from JSON.", err)
		return
	}

	if err = changeRequest.IsValid(); err != nil {
		p.handleErrorWithCode(w, http.StatusBadRequest, "Unable to validate change request payload.", err)
		return
	}

	receiver, appErr := p.API.GetUserByUsername(changeRequest.SendTo)
	if appErr != nil {
		p.API.LogError("username not valid, err=" + appErr.Error())
		p.handleErrorWithCode(w, http.StatusNotFound, "Unable to find user", appErr)
		return
	}

	issueMessage, oldOwner, err := p.listManager.ChangeAssignment(changeRequest.ID, userID, receiver.Id)
	if err != nil {
		p.API.LogError("Unable to change the assignment of an issue: err=" + err.Error())
		p.handleErrorWithCode(w, http.StatusInternalServerError, "Unable to change the assignment", err)
		return
	}

	p.trackChangeAssignment(userID)

	p.sendRefreshEvent(userID, []string{MyListKey, OutListKey})

	userName := p.listManager.GetUserName(userID)
	if receiver.Id != userID {
		p.sendRefreshEvent(receiver.Id, []string{InListKey})
		receiverMessage := fmt.Sprintf("You have received a new Todo from @%s", userName)
		p.PostBotCustomDM(receiver.Id, receiverMessage, issueMessage, changeRequest.ID)
	}
	if oldOwner != "" {
		p.sendRefreshEvent(oldOwner, []string{InListKey, MyListKey})
		oldOwnerMessage := fmt.Sprintf("@%s removed you from Todo:\n%s", userName, issueMessage)
		p.PostBotDM(oldOwner, oldOwnerMessage)
	}
}

func (p *Plugin) handleAccept(w http.ResponseWriter, r *http.Request) {
	userID := r.Header.Get("Mattermost-User-ID")

	acceptRequest, err := GetAcceptRequestPayloadFromJSON(r.Body)
	if err != nil {
		p.API.LogError("Unable to get accept request payload from JSON err=" + err.Error())
		p.handleErrorWithCode(w, http.StatusBadRequest, "Unable to get accept request from JSON.", err)
		return
	}

	if err = acceptRequest.IsValid(); err != nil {
		p.handleErrorWithCode(w, http.StatusBadRequest, "Unable to validate accept request payload.", err)
		return
	}

	todoMessage, sender, err := p.listManager.AcceptIssue(userID, acceptRequest.ID)
	if err != nil {
		p.API.LogError("Unable to accept issue err=" + err.Error())
		p.handleErrorWithCode(w, http.StatusInternalServerError, "Unable to accept issue", err)
		return
	}

	p.trackAcceptIssue(userID)

	p.sendRefreshEvent(userID, []string{MyListKey, InListKey})
	p.sendRefreshEvent(sender, []string{OutListKey})

	userName := p.listManager.GetUserName(userID)
	message := fmt.Sprintf("@%s accepted a Todo you sent: %s", userName, todoMessage)
	p.PostBotDM(sender, message)
}

func (p *Plugin) handleComplete(w http.ResponseWriter, r *http.Request) {
	userID := r.Header.Get("Mattermost-User-ID")

	completeRequest, err := GetCompleteIssuePayloadFromJSON(r.Body)
	if err != nil {
		p.API.LogError("Unable to get complete issue request payload from JSON err=" + err.Error())
		p.handleErrorWithCode(w, http.StatusBadRequest, "Unable to get complete issue request from JSON.", err)
		return
	}

	if err = completeRequest.IsValid(); err != nil {
		p.handleErrorWithCode(w, http.StatusBadRequest, "Unable to validate complete issue request payload.", err)
		return
	}

	issue, foreignID, listToUpdate, err := p.listManager.CompleteIssue(userID, completeRequest.ID)
	if err != nil {
		p.API.LogError("Unable to complete issue err=" + err.Error())
		p.handleErrorWithCode(w, http.StatusInternalServerError, "Unable to complete issue", err)
		return
	}

	p.sendRefreshEvent(userID, []string{listToUpdate})

	p.trackCompleteIssue(userID)

	userName := p.listManager.GetUserName(userID)
	replyMessage := fmt.Sprintf("@%s completed a todo attached to this thread", userName)
	p.postReplyIfNeeded(issue.PostID, replyMessage, issue.Message)

	if foreignID == "" {
		return
	}

	p.sendRefreshEvent(foreignID, []string{OutListKey})

	message := fmt.Sprintf("@%s completed a Todo you sent: %s", userName, issue.Message)
	p.PostBotDM(foreignID, message)
}

func (p *Plugin) handleRemove(w http.ResponseWriter, r *http.Request) {
	userID := r.Header.Get("Mattermost-User-ID")

	removeRequest, err := GetRemoveIssuePayloadFromJSON(r.Body)
	if err != nil {
		p.API.LogError("Unable to get remove issue request payload from JSON err=" + err.Error())
		p.handleErrorWithCode(w, http.StatusBadRequest, "Unable to get remove issue request from JSON.", err)
		return
	}

	if err = removeRequest.IsValid(); err != nil {
		p.handleErrorWithCode(w, http.StatusBadRequest, "Unable to validate remove issue request payload.", err)
		return
	}

	issue, foreignID, isSender, listToUpdate, err := p.listManager.RemoveIssue(userID, removeRequest.ID)
	if err != nil {
		p.API.LogError("Unable to remove issue, err=" + err.Error())
		p.handleErrorWithCode(w, http.StatusInternalServerError, "Unable to remove issue", err)
		return
	}
	p.sendRefreshEvent(userID, []string{listToUpdate})

	p.trackRemoveIssue(userID)

	userName := p.listManager.GetUserName(userID)
	replyMessage := fmt.Sprintf("@%s removed a todo attached to this thread", userName)
	p.postReplyIfNeeded(issue.PostID, replyMessage, issue.Message)

	if foreignID == "" {
		return
	}

	list := InListKey

	message := fmt.Sprintf("@%s removed a Todo you received: %s", userName, issue.Message)
	if isSender {
		message = fmt.Sprintf("@%s declined a Todo you sent: %s", userName, issue.Message)
		list = OutListKey
	}

	p.sendRefreshEvent(foreignID, []string{list})

	p.PostBotDM(foreignID, message)
}

func (p *Plugin) handleBump(w http.ResponseWriter, r *http.Request) {
	userID := r.Header.Get("Mattermost-User-ID")

	bumpRequest, err := GetBumpIssuePayloadFromJSON(r.Body)
	if err != nil {
		p.API.LogError("Unable to get bump issue request payload from JSON err=" + err.Error())
		p.handleErrorWithCode(w, http.StatusBadRequest, "Unable to get bump issue request from JSON.", err)
		return
	}

	if err = bumpRequest.IsValid(); err != nil {
		p.handleErrorWithCode(w, http.StatusBadRequest, "Unable to validate bump request payload.", err)
		return
	}

	todoMessage, foreignUser, foreignIssueID, err := p.listManager.BumpIssue(userID, bumpRequest.ID)
	if err != nil {
		p.API.LogError("Unable to bump issue, err=" + err.Error())
		p.handleErrorWithCode(w, http.StatusInternalServerError, "Unable to bump issue", err)
		return
	}

	p.trackBumpIssue(userID)

	if foreignUser == "" {
		return
	}

	p.sendRefreshEvent(foreignUser, []string{InListKey})

	userName := p.listManager.GetUserName(userID)
	message := fmt.Sprintf("@%s bumped a Todo you received.", userName)
	p.PostBotCustomDM(foreignUser, message, todoMessage, foreignIssueID)
}

// API endpoint to retrieve plugin configurations
func (p *Plugin) handleConfig(w http.ResponseWriter, r *http.Request) {
	if r.Method != http.MethodGet {
		http.Error(w, "Invalid request method", http.StatusMethodNotAllowed)
		return
	}

	if p.configuration != nil {
		// retrieve client only configurations
		clientConfig := struct {
			HideTeamSidebar bool `json:"hide_team_sidebar"`
		}{
			HideTeamSidebar: p.configuration.HideTeamSidebar,
		}

		configJSON, err := json.Marshal(clientConfig)
		if err != nil {
			p.API.LogError("Unable to marshal plugin configuration to json err=" + err.Error())
			p.handleErrorWithCode(w, http.StatusInternalServerError, "Unable to marshal plugin configuration to json", err)
			return
		}

		_, err = w.Write(configJSON)
		if err != nil {
			p.API.LogError("Unable to write json response err=" + err.Error())
		}
	}
}

func (p *Plugin) sendRefreshEvent(userID string, lists []string) {
	p.API.PublishWebSocketEvent(
		WSEventRefresh,
		map[string]interface{}{"lists": lists},
		&model.WebsocketBroadcast{UserId: userID},
	)
}

// Publish a WebSocket event to update the client config of the plugin on the webapp end.
func (p *Plugin) sendConfigUpdateEvent() {
	clientConfigMap := map[string]interface{}{
		"hide_team_sidebar": p.configuration.HideTeamSidebar,
	}

	p.API.PublishWebSocketEvent(
		WSEventConfigUpdate,
		clientConfigMap,
		&model.WebsocketBroadcast{},
	)
}

func (p *Plugin) handleErrorWithCode(w http.ResponseWriter, code int, errTitle string, err error) {
	w.WriteHeader(code)
	b, _ := json.Marshal(struct {
		Error   string `json:"error"`
		Details string `json:"details"`
	}{
		Error:   errTitle,
		Details: err.Error(),
	})
	_, _ = w.Write(b)
}

func (p *Plugin) getRemoveTodoSuggestions(w http.ResponseWriter, r *http.Request) {
	userID := r.Header.Get("Mattermost-User-ID")
	if userID == "" {
		http.Error(w, "Not authorized", http.StatusUnauthorized)
		return
	}
	listID := MyListKey
	issues, err := p.listManager.GetIssueList(userID, listID)
	if err != nil {
		p.API.LogError("Unable to get issues for user err=" + err.Error())
		p.handleErrorWithCode(w, http.StatusInternalServerError, "Unable to get issues for user", err)
		return
	}

	out := []model.AutocompleteListItem{}
	for _, issue := range issues {
		s := model.AutocompleteListItem{
			Item:     issue.ID,
			Hint:     issue.Message,
			HelpText: issue.Description,
		}
		out = append(out, s)
	}

	outJSON, err := json.Marshal(out)
	if err != nil {
		p.API.LogError("Unable marshal issues list to json err=" + err.Error())
		p.handleErrorWithCode(w, http.StatusInternalServerError, "Unable marshal issues list to json", err)
		return
	}

	_, err = w.Write(outJSON)
	if err != nil {
		p.API.LogError("Unable to write json response err=" + err.Error())
	}
}<|MERGE_RESOLUTION|>--- conflicted
+++ resolved
@@ -124,41 +124,13 @@
 	p.router.HandleFunc("/config", p.checkAuth(p.handleConfig)).Methods(http.MethodGet)
 	p.router.HandleFunc("/edit", p.checkAuth(p.handleEdit)).Methods(http.MethodPut)
 	p.router.HandleFunc("/change_assignment", p.checkAuth(p.handleChangeAssignment)).Methods(http.MethodPost)
+  p.router.HandleFunc(AutocompletePath + AutocompletePathRemoveTodoSuggestions, p.checkAuth(p.getRemoveTodoSuggestions)).Methods(http.MethodPost)
 
 	// 404 handler
 	p.router.Handle("{anything:.*}", http.NotFoundHandler())
 }
 
 // ServeHTTP demonstrates a plugin that handles HTTP requests by greeting the world.
-<<<<<<< HEAD
-func (p *Plugin) ServeHTTP(c *plugin.Context, w http.ResponseWriter, r *http.Request) {
-	switch r.URL.Path {
-	case "/add":
-		p.handleAdd(w, r)
-	case "/list":
-		p.handleList(w, r)
-	case "/remove":
-		p.handleRemove(w, r)
-	case "/complete":
-		p.handleComplete(w, r)
-	case "/accept":
-		p.handleAccept(w, r)
-	case "/bump":
-		p.handleBump(w, r)
-	case "/telemetry":
-		p.handleTelemetry(w, r)
-	case "/config":
-		p.handleConfig(w, r)
-	case "/edit":
-		p.handleEdit(w, r)
-	case "/change_assignment":
-		p.handleChangeAssignment(w, r)
-	case AutocompletePath + AutocompletePathRemoveTodoSuggestions:
-		p.getRemoveTodoSuggestions(w, r)
-	default:
-		http.NotFound(w, r)
-	}
-=======
 func (p *Plugin) ServeHTTP(_ *plugin.Context, w http.ResponseWriter, r *http.Request) {
 	w.Header().Set("Content-Type", "application/json")
 
@@ -178,7 +150,6 @@
 
 		next.ServeHTTP(w, r)
 	})
->>>>>>> 1afeeb08
 }
 
 func (p *Plugin) checkAuth(handler http.HandlerFunc) http.HandlerFunc {
