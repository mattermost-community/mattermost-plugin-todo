package main

import (
	"encoding/json"
	"fmt"
	"net/http"
	"strconv"
	"sync"
	"time"

	"github.com/mattermost/mattermost-plugin-api/experimental/telemetry"
	"github.com/mattermost/mattermost-server/v5/model"
	"github.com/mattermost/mattermost-server/v5/plugin"
	"github.com/pkg/errors"
)

const (
	// WSEventRefresh is the WebSocket event for refreshing the Todo list
	WSEventRefresh = "refresh"

	// WSEventConfigUpdate is the WebSocket event to update the Todo list's configurations on webapp
	WSEventConfigUpdate = "config_update"
)

// ListManager represents the logic on the lists
type ListManager interface {
	// AddIssue adds a todo to userID's myList with the message
	AddIssue(userID, message, postID string) (*Issue, error)
	// SendIssue sends the todo with the message from senderID to receiverID and returns the receiver's issueID
	SendIssue(senderID, receiverID, message, postID string) (string, error)
	// GetIssueList gets the todos on listID for userID
	GetIssueList(userID, listID string) ([]*ExtendedIssue, error)
	// CompleteIssue completes the todo issueID for userID, and returns the issue and the foreign ID if any
	CompleteIssue(userID, issueID string) (issue *Issue, foreignID string, listToUpdate string, err error)
	// AcceptIssue moves one the todo issueID of userID from inbox to myList, and returns the message and the foreignUserID if any
	AcceptIssue(userID, issueID string) (todoMessage string, foreignUserID string, err error)
	// RemoveIssue removes the todo issueID for userID and returns the issue, the foreign ID if any and whether the user sent the todo to someone else
	RemoveIssue(userID, issueID string) (issue *Issue, foreignID string, isSender bool, listToUpdate string, err error)
	// PopIssue the first element of myList for userID and returns the issue and the foreign ID if any
	PopIssue(userID string) (issue *Issue, foreignID string, err error)
	// BumpIssue moves a issueID sent by userID to the top of its receiver inbox list
	BumpIssue(userID string, issueID string) (todoMessage string, receiver string, foreignIssueID string, err error)
	// GetUserName returns the readable username from userID
	GetUserName(userID string) string
}

// Plugin implements the interface expected by the Mattermost server to communicate between the server and plugin processes.
type Plugin struct {
	plugin.MattermostPlugin

	BotUserID string

	// configurationLock synchronizes access to the configuration.
	configurationLock sync.RWMutex

	// configuration is the active plugin configuration. Consult getConfiguration and
	// setConfiguration for usage.
	configuration *configuration

	listManager ListManager

	telemetryClient telemetry.Client
	tracker         telemetry.Tracker
}

func (p *Plugin) OnActivate() error {
	config := p.getConfiguration()
	if err := config.IsValid(); err != nil {
		return err
	}

	botID, err := p.Helpers.EnsureBot(&model.Bot{
		Username:    "todo",
		DisplayName: "Todo Bot",
		Description: "Created by the Todo plugin.",
	})
	if err != nil {
		return errors.Wrap(err, "failed to ensure todo bot")
	}
	p.BotUserID = botID

	p.listManager = NewListManager(p.API)

	p.telemetryClient, err = telemetry.NewRudderClient()
	if err != nil {
		p.API.LogWarn("telemetry client not started", "error", err.Error())
	}

	return p.API.RegisterCommand(getCommand())
}

func (p *Plugin) OnDeactivate() error {
	if p.telemetryClient != nil {
		err := p.telemetryClient.Close()
		if err != nil {
			p.API.LogWarn("OnDeactivate: failed to close telemetryClient", "error", err.Error())
		}
	}

	return nil
}

// ServeHTTP demonstrates a plugin that handles HTTP requests by greeting the world.
func (p *Plugin) ServeHTTP(c *plugin.Context, w http.ResponseWriter, r *http.Request) {
	switch r.URL.Path {
	case "/add":
		p.handleAdd(w, r)
	case "/list":
		p.handleList(w, r)
	case "/remove":
		p.handleRemove(w, r)
	case "/complete":
		p.handleComplete(w, r)
	case "/accept":
		p.handleAccept(w, r)
	case "/bump":
		p.handleBump(w, r)
	case "/telemetry":
		p.handleTelemetry(w, r)
	case "/config":
		p.handleConfig(w, r)
	default:
		http.NotFound(w, r)
	}
}

type telemetryAPIRequest struct {
	Event      string
	Properties map[string]interface{}
}

func (p *Plugin) handleTelemetry(w http.ResponseWriter, r *http.Request) {
	userID := r.Header.Get("Mattermost-User-ID")
	if userID == "" {
		http.Error(w, "Not authorized", http.StatusUnauthorized)
		return
	}

	var telemetryRequest *telemetryAPIRequest
	decoder := json.NewDecoder(r.Body)
	err := decoder.Decode(&telemetryRequest)
	if err != nil {
		p.API.LogError("Unable to decode JSON err=" + err.Error())
		p.handleErrorWithCode(w, http.StatusBadRequest, "Unable to decode JSON", err)
		return
	}

	if telemetryRequest.Event != "" {
		p.trackFrontend(userID, telemetryRequest.Event, telemetryRequest.Properties)
	}
}

type addAPIRequest struct {
	Message string `json:"message"`
	SendTo  string `json:"send_to"`
	PostID  string `json:"post_id"`
}

func (p *Plugin) handleAdd(w http.ResponseWriter, r *http.Request) {
	userID := r.Header.Get("Mattermost-User-ID")
	if userID == "" {
		http.Error(w, "Not authorized", http.StatusUnauthorized)
		return
	}

	var addRequest *addAPIRequest
	decoder := json.NewDecoder(r.Body)
	err := decoder.Decode(&addRequest)
	if err != nil {
		p.API.LogError("Unable to decode JSON err=" + err.Error())
		p.handleErrorWithCode(w, http.StatusBadRequest, "Unable to decode JSON", err)
		return
	}

	senderName := p.listManager.GetUserName(userID)

	if addRequest.SendTo == "" {
		_, err = p.listManager.AddIssue(userID, addRequest.Message, addRequest.PostID)
		if err != nil {
			p.API.LogError("Unable to add issue err=" + err.Error())
			p.handleErrorWithCode(w, http.StatusInternalServerError, "Unable to add issue", err)
			return
		}
		p.trackAddIssue(userID, sourceWebapp, addRequest.PostID != "")
		replyMessage := fmt.Sprintf("@%s attached a todo to this thread", senderName)
		p.postReplyIfNeeded(addRequest.PostID, replyMessage, addRequest.Message)
		p.sendRefreshEvent(userID, []string{MyListKey})
		return
	}

	receiver, appErr := p.API.GetUserByUsername(addRequest.SendTo)
	if appErr != nil {
		p.API.LogError("username not valid, err=" + appErr.Error())
		p.handleErrorWithCode(w, http.StatusInternalServerError, "Unable to find user", err)
		return
	}

	if receiver.Id == userID {
		_, err = p.listManager.AddIssue(userID, addRequest.Message, addRequest.PostID)
		if err != nil {
			p.API.LogError("Unable to add issue err=" + err.Error())
			p.handleErrorWithCode(w, http.StatusInternalServerError, "Unable to add issue", err)
			return
		}
		p.trackAddIssue(userID, sourceWebapp, addRequest.PostID != "")
		replyMessage := fmt.Sprintf("@%s attached a todo to this thread", senderName)
		p.postReplyIfNeeded(addRequest.PostID, replyMessage, addRequest.Message)
		p.sendRefreshEvent(userID, []string{MyListKey})
		return
	}

	issueID, err := p.listManager.SendIssue(userID, receiver.Id, addRequest.Message, addRequest.PostID)
	p.sendRefreshEvent(userID, []string{OutListKey})

	if err != nil {
		p.API.LogError("Unable to send issue err=" + err.Error())
		p.handleErrorWithCode(w, http.StatusInternalServerError, "Unable to send issue", err)
		return
	}

	p.trackSendIssue(userID, sourceWebapp, addRequest.PostID != "")

	receiverMessage := fmt.Sprintf("You have received a new Todo from @%s", senderName)
	p.sendRefreshEvent(receiver.Id, []string{InListKey})
	p.PostBotCustomDM(receiver.Id, receiverMessage, addRequest.Message, issueID)

	replyMessage := fmt.Sprintf("@%s sent @%s a todo attached to this thread", senderName, addRequest.SendTo)
	p.postReplyIfNeeded(addRequest.PostID, replyMessage, addRequest.Message)
}

func (p *Plugin) postReplyIfNeeded(postID, message, todo string) {
	if postID != "" {
		err := p.ReplyPostBot(postID, message, todo)
		if err != nil {
			p.API.LogError(err.Error())
		}
	}
}

func (p *Plugin) handleList(w http.ResponseWriter, r *http.Request) {
	userID := r.Header.Get("Mattermost-User-ID")
	if userID == "" {
		http.Error(w, "Not authorized", http.StatusUnauthorized)
		return
	}

	listInput := r.URL.Query().Get("list")
	listID := MyListKey
	switch listInput {
	case OutFlag:
		listID = OutListKey
	case InFlag:
		listID = InListKey
	}

	issues, err := p.listManager.GetIssueList(userID, listID)
	if err != nil {
		p.API.LogError("Unable to get issues for user err=" + err.Error())
		p.handleErrorWithCode(w, http.StatusInternalServerError, "Unable to get issues for user", err)
		return
	}

	if len(issues) > 0 && r.URL.Query().Get("reminder") == "true" && p.getReminderPreference(userID) {
		var lastReminderAt int64
		lastReminderAt, err = p.getLastReminderTimeForUser(userID)
		if err != nil {
			p.API.LogError("Unable to send reminder err=" + err.Error())
			p.handleErrorWithCode(w, http.StatusInternalServerError, "Unable to send reminder", err)
			return
		}

		var timezone *time.Location
		offset, _ := strconv.Atoi(r.Header.Get("X-Timezone-Offset"))
		timezone = time.FixedZone("local", -60*offset)

		// Post reminder message if it's the next day and been more than an hour since the last post
		now := model.GetMillis()
		nt := time.Unix(now/1000, 0).In(timezone)
		lt := time.Unix(lastReminderAt/1000, 0).In(timezone)
		if nt.Sub(lt).Hours() >= 1 && (nt.Day() != lt.Day() || nt.Month() != lt.Month() || nt.Year() != lt.Year()) {
			p.PostBotDM(userID, "Daily Reminder:\n\n"+issuesListToString(issues))
			p.trackDailySummary(userID)
			err = p.saveLastReminderTimeForUser(userID)
			if err != nil {
				p.API.LogError("Unable to save last reminder for user err=" + err.Error())
			}
		}
	}

	issuesJSON, err := json.Marshal(issues)
	if err != nil {
		p.API.LogError("Unable marhsal issues list to json err=" + err.Error())
		p.handleErrorWithCode(w, http.StatusInternalServerError, "Unable marhsal issues list to json", err)
		return
	}

	_, err = w.Write(issuesJSON)
	if err != nil {
		p.API.LogError("Unable to write json response err=" + err.Error())
	}
}

type acceptAPIRequest struct {
	ID string `json:"id"`
}

func (p *Plugin) handleAccept(w http.ResponseWriter, r *http.Request) {
	userID := r.Header.Get("Mattermost-User-ID")
	if userID == "" {
		http.Error(w, "Not authorized", http.StatusUnauthorized)
		return
	}

	var acceptRequest *acceptAPIRequest
	decoder := json.NewDecoder(r.Body)
	if err := decoder.Decode(&acceptRequest); err != nil {
		p.API.LogError("Unable to decode JSON err=" + err.Error())
		p.handleErrorWithCode(w, http.StatusBadRequest, "Unable to decode JSON", err)
		return
	}

	todoMessage, sender, err := p.listManager.AcceptIssue(userID, acceptRequest.ID)

	if err != nil {
		p.API.LogError("Unable to accept issue err=" + err.Error())
		p.handleErrorWithCode(w, http.StatusInternalServerError, "Unable to accept issue", err)
		return
	}
	p.sendRefreshEvent(userID, []string{MyListKey, InListKey})

	p.trackAcceptIssue(userID)

	userName := p.listManager.GetUserName(userID)

	message := fmt.Sprintf("@%s accepted a Todo you sent: %s", userName, todoMessage)
	p.sendRefreshEvent(sender, []string{OutListKey})
	p.PostBotDM(sender, message)
}

type completeAPIRequest struct {
	ID string `json:"id"`
}

func (p *Plugin) handleComplete(w http.ResponseWriter, r *http.Request) {
	userID := r.Header.Get("Mattermost-User-ID")
	if userID == "" {
		http.Error(w, "Not authorized", http.StatusUnauthorized)
		return
	}

	var completeRequest *completeAPIRequest
	decoder := json.NewDecoder(r.Body)
	if err := decoder.Decode(&completeRequest); err != nil {
		p.API.LogError("Unable to decode JSON err=" + err.Error())
		p.handleErrorWithCode(w, http.StatusBadRequest, "Unable to decode JSON", err)
		return
	}

	issue, foreignID, listToUpdate, err := p.listManager.CompleteIssue(userID, completeRequest.ID)
	if err != nil {
		p.API.LogError("Unable to complete issue err=" + err.Error())
		p.handleErrorWithCode(w, http.StatusInternalServerError, "Unable to complete issue", err)
		return
	}
<<<<<<< HEAD
	p.sendRefreshEvent(userID, []string{listToUpdate})
=======
	p.trackCompleteIssue(userID)
>>>>>>> f6d9a24e

	userName := p.listManager.GetUserName(userID)
	replyMessage := fmt.Sprintf("@%s completed a todo attached to this thread", userName)
	p.postReplyIfNeeded(issue.PostID, replyMessage, issue.Message)

	if foreignID == "" {
		return
	}

	message := fmt.Sprintf("@%s completed a Todo you sent: %s", userName, issue.Message)
	p.sendRefreshEvent(foreignID, []string{OutListKey})
	p.PostBotDM(foreignID, message)
}

type removeAPIRequest struct {
	ID string `json:"id"`
}

func (p *Plugin) handleRemove(w http.ResponseWriter, r *http.Request) {
	userID := r.Header.Get("Mattermost-User-ID")
	if userID == "" {
		http.Error(w, "Not authorized", http.StatusUnauthorized)
		return
	}

	var removeRequest *removeAPIRequest
	decoder := json.NewDecoder(r.Body)
	err := decoder.Decode(&removeRequest)
	if err != nil {
		p.API.LogError("Unable to decode JSON err=" + err.Error())
		p.handleErrorWithCode(w, http.StatusBadRequest, "Unable to decode JSON", err)
		return
	}

	issue, foreignID, isSender, listToUpdate, err := p.listManager.RemoveIssue(userID, removeRequest.ID)
	if err != nil {
		p.API.LogError("Unable to remove issue, err=" + err.Error())
		p.handleErrorWithCode(w, http.StatusInternalServerError, "Unable to remove issue", err)
		return
	}
	p.sendRefreshEvent(userID, []string{listToUpdate})
	if isSender {
		p.sendRefreshEvent(userID, []string{OutListKey})
	}

	p.trackRemoveIssue(userID)

	userName := p.listManager.GetUserName(userID)
	replyMessage := fmt.Sprintf("@%s removed a todo attached to this thread", userName)
	p.postReplyIfNeeded(issue.PostID, replyMessage, issue.Message)

	if foreignID == "" {
		return
	}

	list := InListKey

	message := fmt.Sprintf("@%s removed a Todo you received: %s", userName, issue.Message)
	if isSender {
		message = fmt.Sprintf("@%s declined a Todo you sent: %s", userName, issue.Message)
		list = OutListKey
	}

	p.sendRefreshEvent(foreignID, []string{list})
	p.PostBotDM(foreignID, message)
}

type bumpAPIRequest struct {
	ID string `json:"id"`
}

func (p *Plugin) handleBump(w http.ResponseWriter, r *http.Request) {
	userID := r.Header.Get("Mattermost-User-ID")
	if userID == "" {
		http.Error(w, "Not authorized", http.StatusUnauthorized)
		return
	}

	var bumpRequest *bumpAPIRequest
	decoder := json.NewDecoder(r.Body)
	err := decoder.Decode(&bumpRequest)
	if err != nil {
		p.API.LogError("Unable to decode JSON err=" + err.Error())
		p.handleErrorWithCode(w, http.StatusBadRequest, "Unable to decode JSON", err)
		return
	}

	todoMessage, foreignUser, foreignIssueID, err := p.listManager.BumpIssue(userID, bumpRequest.ID)
	if err != nil {
		p.API.LogError("Unable to bump issue, err=" + err.Error())
		p.handleErrorWithCode(w, http.StatusInternalServerError, "Unable to bump issue", err)
		return
	}

	p.trackBumpIssue(userID)

	if foreignUser == "" {
		return
	}

	userName := p.listManager.GetUserName(userID)

	message := fmt.Sprintf("@%s bumped a Todo you received.", userName)

	p.sendRefreshEvent(foreignUser, []string{InListKey})
	p.PostBotCustomDM(foreignUser, message, todoMessage, foreignIssueID)
}

// API endpoint to retrieve plugin configurations
func (p *Plugin) handleConfig(w http.ResponseWriter, r *http.Request) {
	userID := r.Header.Get("Mattermost-User-ID")
	if userID == "" {
		http.Error(w, "Not authorized", http.StatusUnauthorized)
		return
	}

	if r.Method != http.MethodGet {
		http.Error(w, "Invalid request method", http.StatusMethodNotAllowed)
		return
	}

	if p.configuration != nil {
		// retrieve client only configurations
		clientConfig := struct {
			HideTeamSidebar bool `json:"hide_team_sidebar"`
		}{
			HideTeamSidebar: p.configuration.HideTeamSidebar,
		}

		configJSON, err := json.Marshal(clientConfig)
		if err != nil {
			p.API.LogError("Unable to marshal plugin configuration to json err=" + err.Error())
			p.handleErrorWithCode(w, http.StatusInternalServerError, "Unable to marshal plugin configuration to json", err)
			return
		}

		_, err = w.Write(configJSON)
		if err != nil {
			p.API.LogError("Unable to write json response err=" + err.Error())
		}
	}
}

func (p *Plugin) sendRefreshEvent(userID string, lists []string) {
	p.API.PublishWebSocketEvent(
		WSEventRefresh,
		map[string]interface{}{"lists": lists},
		&model.WebsocketBroadcast{UserId: userID},
	)
}

// Publish a WebSocket event to update the client config of the plugin on the webapp end.
func (p *Plugin) sendConfigUpdateEvent() {
	clientConfigMap := map[string]interface{}{
		"hide_team_sidebar": p.configuration.HideTeamSidebar,
	}

	p.API.PublishWebSocketEvent(
		WSEventConfigUpdate,
		clientConfigMap,
		&model.WebsocketBroadcast{},
	)
}

func (p *Plugin) handleErrorWithCode(w http.ResponseWriter, code int, errTitle string, err error) {
	w.WriteHeader(code)
	b, _ := json.Marshal(struct {
		Error   string `json:"error"`
		Details string `json:"details"`
	}{
		Error:   errTitle,
		Details: err.Error(),
	})
	_, _ = w.Write(b)
}<|MERGE_RESOLUTION|>--- conflicted
+++ resolved
@@ -362,11 +362,10 @@
 		p.handleErrorWithCode(w, http.StatusInternalServerError, "Unable to complete issue", err)
 		return
 	}
-<<<<<<< HEAD
+
 	p.sendRefreshEvent(userID, []string{listToUpdate})
-=======
+
 	p.trackCompleteIssue(userID)
->>>>>>> f6d9a24e
 
 	userName := p.listManager.GetUserName(userID)
 	replyMessage := fmt.Sprintf("@%s completed a todo attached to this thread", userName)
