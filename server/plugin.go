package main

import (
	"encoding/json"
	"fmt"
	"net/http"
	"runtime/debug"
	"strconv"
	"sync"
	"time"

	"github.com/gorilla/mux"
	"github.com/mattermost/mattermost/server/public/model"
	"github.com/mattermost/mattermost/server/public/plugin"
	"github.com/mattermost/mattermost/server/public/pluginapi"
	"github.com/mattermost/mattermost/server/public/pluginapi/experimental/telemetry"
	"github.com/pkg/errors"
)

const (
	// WSEventRefresh is the WebSocket event for refreshing the Todo list
	WSEventRefresh = "refresh"

	// WSEventConfigUpdate is the WebSocket event to update the Todo list's configurations on webapp
	WSEventConfigUpdate = "config_update"

	ErrorMsgAddIssue = "Unable to add issue"
)

// ListManager represents the logic on the lists
type ListManager interface {
	// AddIssue adds a todo to userID's myList with the message
	AddIssue(userID, message, description, postID string) (*Issue, error)
	// SendIssue sends the todo with the message from senderID to receiverID and returns the receiver's issueID
	SendIssue(senderID, receiverID, message, description, postID string) (string, error)
	// GetIssueList gets the todos on listID for userID
	GetIssueList(userID, listID string) ([]*ExtendedIssue, error)
	// GetAllList get all issues
	GetAllList(userID string) (*ListsIssue, error)
	// CompleteIssue completes the todo issueID for userID, and returns the issue and the foreign ID if any
	CompleteIssue(userID, issueID string) (issue *Issue, foreignID string, listToUpdate string, err error)
	// AcceptIssue moves one the todo issueID of userID from inbox to myList, and returns the message and the foreignUserID if any
	AcceptIssue(userID, issueID string) (todoMessage string, foreignUserID string, err error)
	// RemoveIssue removes the todo issueID for userID and returns the issue, the foreign ID if any and whether the user sent the todo to someone else
	RemoveIssue(userID, issueID string) (issue *Issue, foreignID string, isSender bool, listToUpdate string, err error)
	// PopIssue the first element of myList for userID and returns the issue and the foreign ID if any
	PopIssue(userID string) (issue *Issue, foreignID string, err error)
	// BumpIssue moves a issueID sent by userID to the top of its receiver inbox list
	BumpIssue(userID string, issueID string) (todoMessage string, receiver string, foreignIssueID string, err error)
	// EditIssue updates the message on an issue
	EditIssue(userID string, issueID string, newMessage string, newDescription string) (foreignUserID string, list string, oldMessage string, err error)
	// ChangeAssignment updates an issue to assign a different person
	ChangeAssignment(issueID string, userID string, sendTo string) (issueMessage, oldOwner string, err error)
	// GetUserName returns the readable username from userID
	GetUserName(userID string) string
}

// Plugin implements the interface expected by the Mattermost server to communicate between the server and plugin processes.
type Plugin struct {
	plugin.MattermostPlugin
	client *pluginapi.Client

	BotUserID string

	// configurationLock synchronizes access to the configuration.
	configurationLock sync.RWMutex

	router *mux.Router

	// configuration is the active plugin configuration. Consult getConfiguration and
	// setConfiguration for usage.
	configuration *configuration

	listManager ListManager

	telemetryClient telemetry.Client
	tracker         telemetry.Tracker
}

func (p *Plugin) OnActivate() error {
	config := p.getConfiguration()
	if err := config.IsValid(); err != nil {
		return err
	}

	if p.client == nil {
		p.client = pluginapi.NewClient(p.API, p.Driver)
	}

	botID, err := p.client.Bot.EnsureBot(&model.Bot{
		Username:    "todo",
		DisplayName: "Todo Bot",
		Description: "Created by the Todo plugin.",
	})
	if err != nil {
		return errors.Wrap(err, "failed to ensure todo bot")
	}
	p.BotUserID = botID

	p.listManager = NewListManager(p.API)

	p.initializeAPI()

	p.telemetryClient, err = telemetry.NewRudderClient()
	if err != nil {
		p.API.LogWarn("telemetry client not started", "error", err.Error())
	}

	return p.API.RegisterCommand(getCommand())
}

func (p *Plugin) OnDeactivate() error {
	if p.telemetryClient != nil {
		err := p.telemetryClient.Close()
		if err != nil {
			p.API.LogWarn("OnDeactivate: failed to close telemetryClient", "error", err.Error())
		}
	}

	return nil
}

func (p *Plugin) initializeAPI() {
	p.router = mux.NewRouter()
	p.router.Use(p.withRecovery)

	p.router.HandleFunc("/add", p.checkAuth(p.handleAdd)).Methods(http.MethodPost)
	p.router.HandleFunc("/lists", p.checkAuth(p.handleLists)).Methods(http.MethodGet)
	p.router.HandleFunc("/remove", p.checkAuth(p.handleRemove)).Methods(http.MethodPost)
	p.router.HandleFunc("/complete", p.checkAuth(p.handleComplete)).Methods(http.MethodPost)
	p.router.HandleFunc("/accept", p.checkAuth(p.handleAccept)).Methods(http.MethodPost)
	p.router.HandleFunc("/bump", p.checkAuth(p.handleBump)).Methods(http.MethodPost)
	p.router.HandleFunc("/telemetry", p.checkAuth(p.handleTelemetry)).Methods(http.MethodPost)
	p.router.HandleFunc("/config", p.checkAuth(p.handleConfig)).Methods(http.MethodGet)
	p.router.HandleFunc("/edit", p.checkAuth(p.handleEdit)).Methods(http.MethodPut)
	p.router.HandleFunc("/change_assignment", p.checkAuth(p.handleChangeAssignment)).Methods(http.MethodPost)

	// 404 handler
	p.router.Handle("{anything:.*}", http.NotFoundHandler())
}

// ServeHTTP demonstrates a plugin that handles HTTP requests by greeting the world.
func (p *Plugin) ServeHTTP(_ *plugin.Context, w http.ResponseWriter, r *http.Request) {
	w.Header().Set("Content-Type", "application/json")

	p.router.ServeHTTP(w, r)
}

func (p *Plugin) withRecovery(next http.Handler) http.Handler {
	return http.HandlerFunc(func(w http.ResponseWriter, r *http.Request) {
		defer func() {
			if x := recover(); x != nil {
				p.API.LogWarn("Recovered from a panic",
					"url", r.URL.String(),
					"error", x,
					"stack", string(debug.Stack()))
			}
		}()

		next.ServeHTTP(w, r)
	})
}

func (p *Plugin) checkAuth(handler http.HandlerFunc) http.HandlerFunc {
	return func(w http.ResponseWriter, r *http.Request) {
		userID := r.Header.Get("Mattermost-User-ID")
		if userID == "" {
			http.Error(w, "Not authorized", http.StatusUnauthorized)
			return
		}

		handler(w, r)
	}
}

func (p *Plugin) handleTelemetry(w http.ResponseWriter, r *http.Request) {
	userID := r.Header.Get("Mattermost-User-ID")

	telemetryRequest, err := GetTelemetryPayloadFromJSON(r.Body)
	if err != nil {
		msg := "Unable to get telemetry payload from JSON"
		p.API.LogError(msg, "err", err.Error())
		p.handleErrorWithCode(w, http.StatusBadRequest, msg, err)
		return
	}

	if err = telemetryRequest.IsValid(); err != nil {
		p.handleErrorWithCode(w, http.StatusBadRequest, "Unable to validate telemetry payload.", err)
		return
	}

	if telemetryRequest.Event != "" {
		p.trackFrontend(userID, telemetryRequest.Event, telemetryRequest.Properties)
	}
}

func (p *Plugin) handleAdd(w http.ResponseWriter, r *http.Request) {
	userID := r.Header.Get("Mattermost-User-ID")

	addRequest, err := GetAddIssuePayloadFromJSON(r.Body)
	if err != nil {
		msg := "Unable to get add issue payload from JSON"
		p.API.LogError(msg, "err", err.Error())
		p.handleErrorWithCode(w, http.StatusBadRequest, msg, err)
		return
	}

	if err = addRequest.IsValid(); err != nil {
		p.handleErrorWithCode(w, http.StatusBadRequest, "Unable to validate add issue payload.", err)
		return
	}

	senderName := p.listManager.GetUserName(userID)

	if addRequest.SendTo == "" {
		_, err = p.listManager.AddIssue(userID, addRequest.Message, addRequest.Description, addRequest.PostID)
		if err != nil {
<<<<<<< HEAD
			p.API.LogError(ErrorMsgAddIssue, "err", err.Error())
			p.handleErrorWithCode(w, http.StatusInternalServerError, ErrorMsgAddIssue, err)
=======
			p.API.LogError("Unable to add the issue err=" + err.Error())
			p.handleErrorWithCode(w, http.StatusInternalServerError, "Unable to add issue", err)
>>>>>>> 5e3aa74e
			return
		}

		p.trackAddIssue(userID, sourceWebapp, addRequest.PostID != "")

		p.sendRefreshEvent(userID, []string{MyListKey})

		replyMessage := fmt.Sprintf("@%s attached a todo to this thread", senderName)
		p.postReplyIfNeeded(addRequest.PostID, replyMessage, addRequest.Message)

		return
	}

	receiver, appErr := p.API.GetUserByUsername(addRequest.SendTo)
	if appErr != nil {
<<<<<<< HEAD
		msg := "Unable to find user"
		p.API.LogError(msg, "err", appErr.Error())
		p.handleErrorWithCode(w, http.StatusInternalServerError, msg, appErr)
=======
		p.API.LogError("invalid username, err=" + appErr.Error())
		p.handleErrorWithCode(w, http.StatusInternalServerError, "Unable to find user", appErr)
>>>>>>> 5e3aa74e
		return
	}

	if receiver.Id == userID {
		_, err = p.listManager.AddIssue(userID, addRequest.Message, addRequest.Description, addRequest.PostID)
		if err != nil {
			p.API.LogError(ErrorMsgAddIssue, "err", err.Error())
			p.handleErrorWithCode(w, http.StatusInternalServerError, ErrorMsgAddIssue, err)
			return
		}

		p.trackAddIssue(userID, sourceWebapp, addRequest.PostID != "")

		p.sendRefreshEvent(userID, []string{MyListKey})

		replyMessage := fmt.Sprintf("@%s attached a todo to this thread", senderName)
		p.postReplyIfNeeded(addRequest.PostID, replyMessage, addRequest.Message)
		return
	}

	receiverAllowIncomingTaskRequestsPreference, err := p.getAllowIncomingTaskRequestsPreference(receiver.Id)
	if err != nil {
		p.API.LogError("Error when getting allow incoming task request preference, err=", err)
		receiverAllowIncomingTaskRequestsPreference = true
	}
	if !receiverAllowIncomingTaskRequestsPreference {
		replyMessage := fmt.Sprintf("@%s has blocked Todo requests", receiver.Username)
		p.PostBotDM(userID, replyMessage)
		return
	}

	issueID, err := p.listManager.SendIssue(userID, receiver.Id, addRequest.Message, addRequest.Description, addRequest.PostID)
	if err != nil {
		msg := "Unable to send issue"
		p.API.LogError(msg, "err", err.Error())
		p.handleErrorWithCode(w, http.StatusInternalServerError, msg, err)
		return
	}

	p.trackSendIssue(userID, sourceWebapp, addRequest.PostID != "")

	p.sendRefreshEvent(userID, []string{OutListKey})
	p.sendRefreshEvent(receiver.Id, []string{InListKey})

	receiverMessage := fmt.Sprintf("You have received a new Todo from @%s", senderName)
	p.PostBotCustomDM(receiver.Id, receiverMessage, addRequest.Message, issueID)

	replyMessage := fmt.Sprintf("@%s sent @%s a todo attached to this thread", senderName, addRequest.SendTo)
	p.postReplyIfNeeded(addRequest.PostID, replyMessage, addRequest.Message)
}

func (p *Plugin) postReplyIfNeeded(postID, message, todo string) {
	if postID != "" {
		err := p.ReplyPostBot(postID, message, todo)
		if err != nil {
			p.API.LogError(err.Error())
		}
	}
}

func (p *Plugin) handleLists(w http.ResponseWriter, r *http.Request) {
	userID := r.Header.Get("Mattermost-User-ID")

	allListIssue, err := p.listManager.GetAllList(userID)
	if err != nil {
		msg := "Unable to get issues for user"
		p.API.LogError(msg, "err", err.Error())
		p.handleErrorWithCode(w, http.StatusInternalServerError, msg, err)
		return
	}

	if allListIssue != nil && len(allListIssue.My) > 0 && r.URL.Query().Get("reminder") == "true" && p.getReminderPreference(userID) {
		var lastReminderAt int64
		lastReminderAt, err = p.getLastReminderTimeForUser(userID)
		if err != nil {
			msg := "Unable to send reminder"
			p.API.LogError(msg, "err", err.Error())
			p.handleErrorWithCode(w, http.StatusInternalServerError, msg, err)
			return
		}

		var timezone *time.Location
		offset, _ := strconv.Atoi(r.Header.Get("X-Timezone-Offset"))
		timezone = time.FixedZone("local", -60*offset)

		// Post reminder message if it's the next day and been more than an hour since the last post
		now := model.GetMillis()
		nt := time.Unix(now/1000, 0).In(timezone)
		lt := time.Unix(lastReminderAt/1000, 0).In(timezone)
		if nt.Sub(lt).Hours() >= 1 && (nt.Day() != lt.Day() || nt.Month() != lt.Month() || nt.Year() != lt.Year()) {
			p.PostBotDM(userID, "Daily Reminder:\n\n"+issuesListToString(allListIssue.My))
			p.trackDailySummary(userID)
			err = p.saveLastReminderTimeForUser(userID)
			if err != nil {
				p.API.LogError("Unable to save last reminder for user err=" + err.Error())
			}
		}
	}

	allListIssueJSON, err := json.Marshal(allListIssue)
	if err != nil {
		msg := "Unable marhsal all lists issues to json"
		p.API.LogError(msg, "err", err.Error())
		p.handleErrorWithCode(w, http.StatusInternalServerError, msg, err)
		return
	}

	_, err = w.Write(allListIssueJSON)
	if err != nil {
		p.API.LogError("Unable to write json response while listing issues err=" + err.Error())
	}
}

func (p *Plugin) handleEdit(w http.ResponseWriter, r *http.Request) {
	userID := r.Header.Get("Mattermost-User-ID")

	editRequest, err := GetEditIssuePayloadFromJSON(r.Body)
	if err != nil {
		msg := "Unable to get edit issue payload from JSON"
		p.API.LogError(msg, "err", err.Error())
		p.handleErrorWithCode(w, http.StatusBadRequest, msg, err)
		return
	}

	if err = editRequest.IsValid(); err != nil {
		p.handleErrorWithCode(w, http.StatusBadRequest, "Unable to validate edit issue payload.", err)
		return
	}

	foreignUserID, list, oldMessage, err := p.listManager.EditIssue(userID, editRequest.ID, editRequest.Message, editRequest.Description)
	if err != nil {
		msg := "Unable to edit message"
		p.API.LogError(msg, "err", err.Error())
		p.handleErrorWithCode(w, http.StatusInternalServerError, msg, err)
		return
	}

	p.trackEditIssue(userID)
	p.sendRefreshEvent(userID, []string{list})

	if foreignUserID != "" {
		var lists []string
		if list == OutListKey {
			lists = []string{MyListKey, InListKey}
		} else {
			lists = []string{OutListKey}
		}
		p.sendRefreshEvent(foreignUserID, lists)

		userName := p.listManager.GetUserName(userID)
		message := fmt.Sprintf("@%s modified a Todo from:\n%s\nTo:\n%s", userName, oldMessage, editRequest.Message)
		p.PostBotDM(foreignUserID, message)
	}
}

func (p *Plugin) handleChangeAssignment(w http.ResponseWriter, r *http.Request) {
	userID := r.Header.Get("Mattermost-User-ID")

	changeRequest, err := GetChangeAssignmentPayloadFromJSON(r.Body)
	if err != nil {
		msg := "Unable to get change request payload from JSON"
		p.API.LogError(msg, "err", err.Error())
		p.handleErrorWithCode(w, http.StatusBadRequest, msg, err)
		return
	}

	if err = changeRequest.IsValid(); err != nil {
		p.handleErrorWithCode(w, http.StatusBadRequest, "Unable to validate change request payload.", err)
		return
	}

	receiver, appErr := p.API.GetUserByUsername(changeRequest.SendTo)
	if appErr != nil {
		msg := "username not valid"
		p.API.LogError(msg, "err", appErr.Error())
		p.handleErrorWithCode(w, http.StatusNotFound, msg, appErr)
		return
	}

	issueMessage, oldOwner, err := p.listManager.ChangeAssignment(changeRequest.ID, userID, receiver.Id)
	if err != nil {
		msg := "Unable to change the assignment of an issue"
		p.API.LogError(msg, "err", err.Error())
		p.handleErrorWithCode(w, http.StatusInternalServerError, msg, err)
		return
	}

	p.trackChangeAssignment(userID)

	p.sendRefreshEvent(userID, []string{MyListKey, OutListKey})

	userName := p.listManager.GetUserName(userID)
	if receiver.Id != userID {
		p.sendRefreshEvent(receiver.Id, []string{InListKey})
		receiverMessage := fmt.Sprintf("You have received a new Todo from @%s", userName)
		p.PostBotCustomDM(receiver.Id, receiverMessage, issueMessage, changeRequest.ID)
	}
	if oldOwner != "" {
		p.sendRefreshEvent(oldOwner, []string{InListKey, MyListKey})
		oldOwnerMessage := fmt.Sprintf("@%s removed you from Todo:\n%s", userName, issueMessage)
		p.PostBotDM(oldOwner, oldOwnerMessage)
	}
}

func (p *Plugin) handleAccept(w http.ResponseWriter, r *http.Request) {
	userID := r.Header.Get("Mattermost-User-ID")

	acceptRequest, err := GetAcceptRequestPayloadFromJSON(r.Body)
	if err != nil {
		msg := "Unable to get accept request payload from JSON"
		p.API.LogError(msg, "err", err.Error())
		p.handleErrorWithCode(w, http.StatusBadRequest, msg, err)
		return
	}

	if err = acceptRequest.IsValid(); err != nil {
		p.handleErrorWithCode(w, http.StatusBadRequest, "Unable to validate accept request payload.", err)
		return
	}

	todoMessage, sender, err := p.listManager.AcceptIssue(userID, acceptRequest.ID)
	if err != nil {
		msg := "Unable to accept issue"
		p.API.LogError(msg, "err", err.Error())
		p.handleErrorWithCode(w, http.StatusInternalServerError, msg, err)
		return
	}

	p.trackAcceptIssue(userID)

	p.sendRefreshEvent(userID, []string{MyListKey, InListKey})
	p.sendRefreshEvent(sender, []string{OutListKey})

	userName := p.listManager.GetUserName(userID)
	message := fmt.Sprintf("@%s accepted a Todo you sent: %s", userName, todoMessage)
	p.PostBotDM(sender, message)
}

func (p *Plugin) handleComplete(w http.ResponseWriter, r *http.Request) {
	userID := r.Header.Get("Mattermost-User-ID")

	completeRequest, err := GetCompleteIssuePayloadFromJSON(r.Body)
	if err != nil {
		msg := "Unable to get complete issue request payload from JSON"
		p.API.LogError(msg, "err", err.Error())
		p.handleErrorWithCode(w, http.StatusBadRequest, msg, err)
		return
	}

	if err = completeRequest.IsValid(); err != nil {
		p.handleErrorWithCode(w, http.StatusBadRequest, "Unable to validate complete issue request payload.", err)
		return
	}

	issue, foreignID, listToUpdate, err := p.listManager.CompleteIssue(userID, completeRequest.ID)
	if err != nil {
		msg := "Unable to complete issue"
		p.API.LogError(msg, "err", err.Error())
		p.handleErrorWithCode(w, http.StatusInternalServerError, msg, err)
		return
	}

	p.sendRefreshEvent(userID, []string{listToUpdate})

	p.trackCompleteIssue(userID)

	userName := p.listManager.GetUserName(userID)
	replyMessage := fmt.Sprintf("@%s completed a todo attached to this thread", userName)
	p.postReplyIfNeeded(issue.PostID, replyMessage, issue.Message)

	if foreignID == "" {
		return
	}

	p.sendRefreshEvent(foreignID, []string{OutListKey})

	message := fmt.Sprintf("@%s completed a Todo you sent: %s", userName, issue.Message)
	p.PostBotDM(foreignID, message)
}

func (p *Plugin) handleRemove(w http.ResponseWriter, r *http.Request) {
	userID := r.Header.Get("Mattermost-User-ID")

	removeRequest, err := GetRemoveIssuePayloadFromJSON(r.Body)
	if err != nil {
		msg := "Unable to get remove issue request payload from JSON"
		p.API.LogError(msg, "err", err.Error())
		p.handleErrorWithCode(w, http.StatusBadRequest, msg, err)
		return
	}

	if err = removeRequest.IsValid(); err != nil {
		p.handleErrorWithCode(w, http.StatusBadRequest, "Unable to validate remove issue request payload.", err)
		return
	}

	issue, foreignID, isSender, listToUpdate, err := p.listManager.RemoveIssue(userID, removeRequest.ID)
	if err != nil {
		msg := "Unable to remove issue"
		p.API.LogError(msg, "err", err.Error())
		p.handleErrorWithCode(w, http.StatusInternalServerError, msg, err)
		return
	}
	p.sendRefreshEvent(userID, []string{listToUpdate})

	p.trackRemoveIssue(userID)

	userName := p.listManager.GetUserName(userID)
	replyMessage := fmt.Sprintf("@%s removed a todo attached to this thread", userName)
	p.postReplyIfNeeded(issue.PostID, replyMessage, issue.Message)

	if foreignID == "" {
		return
	}

	list := InListKey

	message := fmt.Sprintf("@%s removed a Todo you received: %s", userName, issue.Message)
	if isSender {
		message = fmt.Sprintf("@%s declined a Todo you sent: %s", userName, issue.Message)
		list = OutListKey
	}

	p.sendRefreshEvent(foreignID, []string{list})

	p.PostBotDM(foreignID, message)
}

func (p *Plugin) handleBump(w http.ResponseWriter, r *http.Request) {
	userID := r.Header.Get("Mattermost-User-ID")

	bumpRequest, err := GetBumpIssuePayloadFromJSON(r.Body)
	if err != nil {
		msg := "Unable to get bump issue request payload from JSON"
		p.API.LogError(msg, "err", err.Error())
		p.handleErrorWithCode(w, http.StatusBadRequest, msg, err)
		return
	}

	if err = bumpRequest.IsValid(); err != nil {
		p.handleErrorWithCode(w, http.StatusBadRequest, "Unable to validate bump request payload.", err)
		return
	}

	todoMessage, foreignUser, foreignIssueID, err := p.listManager.BumpIssue(userID, bumpRequest.ID)
	if err != nil {
		msg := "Unable to bump issue"
		p.API.LogError(msg, "err", err.Error())
		p.handleErrorWithCode(w, http.StatusInternalServerError, msg, err)
		return
	}

	p.trackBumpIssue(userID)

	if foreignUser == "" {
		return
	}

	p.sendRefreshEvent(foreignUser, []string{InListKey})

	userName := p.listManager.GetUserName(userID)
	message := fmt.Sprintf("@%s bumped a Todo you received.", userName)
	p.PostBotCustomDM(foreignUser, message, todoMessage, foreignIssueID)
}

// API endpoint to retrieve plugin configurations
func (p *Plugin) handleConfig(w http.ResponseWriter, r *http.Request) {
	if r.Method != http.MethodGet {
		http.Error(w, "Invalid request method", http.StatusMethodNotAllowed)
		return
	}

	if p.configuration != nil {
		// retrieve client only configurations
		clientConfig := struct {
			HideTeamSidebar bool `json:"hide_team_sidebar"`
		}{
			HideTeamSidebar: p.configuration.HideTeamSidebar,
		}

		configJSON, err := json.Marshal(clientConfig)
		if err != nil {
			msg := "Unable to marshal plugin configuration to json"
			p.API.LogError(msg, "err", err.Error())
			p.handleErrorWithCode(w, http.StatusInternalServerError, msg, err)
			return
		}

		_, err = w.Write(configJSON)
		if err != nil {
			p.API.LogError("Unable to write json response err=" + err.Error())
		}
	}
}

func (p *Plugin) sendRefreshEvent(userID string, lists []string) {
	p.API.PublishWebSocketEvent(
		WSEventRefresh,
		map[string]interface{}{"lists": lists},
		&model.WebsocketBroadcast{UserId: userID},
	)
}

// Publish a WebSocket event to update the client config of the plugin on the webapp end.
func (p *Plugin) sendConfigUpdateEvent() {
	clientConfigMap := map[string]interface{}{
		"hide_team_sidebar": p.configuration.HideTeamSidebar,
	}

	p.API.PublishWebSocketEvent(
		WSEventConfigUpdate,
		clientConfigMap,
		&model.WebsocketBroadcast{},
	)
}

func (p *Plugin) handleErrorWithCode(w http.ResponseWriter, code int, errTitle string, err error) {
	w.WriteHeader(code)
	b, _ := json.Marshal(struct {
		Error   string `json:"error"`
		Details string `json:"details"`
	}{
		Error:   errTitle,
		Details: err.Error(),
	})
	_, _ = w.Write(b)
}<|MERGE_RESOLUTION|>--- conflicted
+++ resolved
@@ -215,13 +215,8 @@
 	if addRequest.SendTo == "" {
 		_, err = p.listManager.AddIssue(userID, addRequest.Message, addRequest.Description, addRequest.PostID)
 		if err != nil {
-<<<<<<< HEAD
 			p.API.LogError(ErrorMsgAddIssue, "err", err.Error())
 			p.handleErrorWithCode(w, http.StatusInternalServerError, ErrorMsgAddIssue, err)
-=======
-			p.API.LogError("Unable to add the issue err=" + err.Error())
-			p.handleErrorWithCode(w, http.StatusInternalServerError, "Unable to add issue", err)
->>>>>>> 5e3aa74e
 			return
 		}
 
@@ -237,14 +232,9 @@
 
 	receiver, appErr := p.API.GetUserByUsername(addRequest.SendTo)
 	if appErr != nil {
-<<<<<<< HEAD
 		msg := "Unable to find user"
 		p.API.LogError(msg, "err", appErr.Error())
 		p.handleErrorWithCode(w, http.StatusInternalServerError, msg, appErr)
-=======
-		p.API.LogError("invalid username, err=" + appErr.Error())
-		p.handleErrorWithCode(w, http.StatusInternalServerError, "Unable to find user", appErr)
->>>>>>> 5e3aa74e
 		return
 	}
 
