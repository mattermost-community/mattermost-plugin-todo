package main

import (
	"encoding/json"
	"fmt"
	"net/http"
	"runtime/debug"
	"strconv"
	"sync"
	"time"

	"github.com/gorilla/mux"
	"github.com/mattermost/mattermost-plugin-api/experimental/telemetry"
	"github.com/mattermost/mattermost-server/v5/model"
	"github.com/mattermost/mattermost-server/v5/plugin"
	"github.com/pkg/errors"
)

const (
	// WSEventRefresh is the WebSocket event for refreshing the Todo list
	WSEventRefresh = "refresh"

	// WSEventConfigUpdate is the WebSocket event to update the Todo list's configurations on webapp
	WSEventConfigUpdate = "config_update"
)

// ListManager represents the logic on the lists
type ListManager interface {
	// AddIssue adds a todo to userID's myList with the message
	AddIssue(userID, message, description, postID string) (*Issue, error)
	// SendIssue sends the todo with the message from senderID to receiverID and returns the receiver's issueID
	SendIssue(senderID, receiverID, message, description, postID string) (string, error)
	// GetIssueList gets the todos on listID for userID
	GetIssueList(userID, listID string) ([]*ExtendedIssue, error)
	// CompleteIssue completes the todo issueID for userID, and returns the issue and the foreign ID if any
	CompleteIssue(userID, issueID string) (issue *Issue, foreignID string, listToUpdate string, err error)
	// AcceptIssue moves one the todo issueID of userID from inbox to myList, and returns the message and the foreignUserID if any
	AcceptIssue(userID, issueID string) (todoMessage string, foreignUserID string, err error)
	// RemoveIssue removes the todo issueID for userID and returns the issue, the foreign ID if any and whether the user sent the todo to someone else
	RemoveIssue(userID, issueID string) (issue *Issue, foreignID string, isSender bool, listToUpdate string, err error)
	// PopIssue the first element of myList for userID and returns the issue and the foreign ID if any
	PopIssue(userID string) (issue *Issue, foreignID string, err error)
	// BumpIssue moves a issueID sent by userID to the top of its receiver inbox list
	BumpIssue(userID string, issueID string) (todoMessage string, receiver string, foreignIssueID string, err error)
	// EditIssue updates the message on an issue
	EditIssue(userID string, issueID string, newMessage string, newDescription string) (foreignUserID string, list string, oldMessage string, err error)
	// ChangeAssignment updates an issue to assign a different person
	ChangeAssignment(issueID string, userID string, sendTo string) (issueMessage, oldOwner string, err error)
	// GetUserName returns the readable username from userID
	GetUserName(userID string) string
}

// Plugin implements the interface expected by the Mattermost server to communicate between the server and plugin processes.
type Plugin struct {
	plugin.MattermostPlugin

	BotUserID string

	// configurationLock synchronizes access to the configuration.
	configurationLock sync.RWMutex

	router *mux.Router

	// configuration is the active plugin configuration. Consult getConfiguration and
	// setConfiguration for usage.
	configuration *configuration

	listManager ListManager

	telemetryClient telemetry.Client
	tracker         telemetry.Tracker
}

func (p *Plugin) OnActivate() error {
	config := p.getConfiguration()
	if err := config.IsValid(); err != nil {
		return err
	}

	botID, err := p.Helpers.EnsureBot(&model.Bot{
		Username:    "todo",
		DisplayName: "Todo Bot",
		Description: "Created by the Todo plugin.",
	})
	if err != nil {
		return errors.Wrap(err, "failed to ensure todo bot")
	}
	p.BotUserID = botID

	p.listManager = NewListManager(p.API)

	p.initializeAPI()

	p.telemetryClient, err = telemetry.NewRudderClient()
	if err != nil {
		p.API.LogWarn("telemetry client not started", "error", err.Error())
	}

	return p.API.RegisterCommand(getCommand())
}

func (p *Plugin) OnDeactivate() error {
	if p.telemetryClient != nil {
		err := p.telemetryClient.Close()
		if err != nil {
			p.API.LogWarn("OnDeactivate: failed to close telemetryClient", "error", err.Error())
		}
	}

	return nil
}

func (p *Plugin) initializeAPI() {
	p.router = mux.NewRouter()
	p.router.Use(p.withRecovery)

	p.router.HandleFunc("/add", p.checkAuth(p.handleAdd)).Methods(http.MethodPost)
	p.router.HandleFunc("/list", p.checkAuth(p.handleList)).Methods(http.MethodGet)
	p.router.HandleFunc("/remove", p.checkAuth(p.handleRemove)).Methods(http.MethodPost)
	p.router.HandleFunc("/complete", p.checkAuth(p.handleComplete)).Methods(http.MethodPost)
	p.router.HandleFunc("/accept", p.checkAuth(p.handleAccept)).Methods(http.MethodPost)
	p.router.HandleFunc("/bump", p.checkAuth(p.handleBump)).Methods(http.MethodPost)
	p.router.HandleFunc("/telemetry", p.checkAuth(p.handleTelemetry)).Methods(http.MethodPost)
	p.router.HandleFunc("/config", p.checkAuth(p.handleConfig)).Methods(http.MethodGet)
	p.router.HandleFunc("/edit", p.checkAuth(p.handleEdit)).Methods(http.MethodPut)
	p.router.HandleFunc("/change_assignment", p.checkAuth(p.handleChangeAssignment)).Methods(http.MethodPost)

	// 404 handler
	p.router.Handle("{anything:.*}", http.NotFoundHandler())
}

// ServeHTTP demonstrates a plugin that handles HTTP requests by greeting the world.
<<<<<<< HEAD
func (p *Plugin) ServeHTTP(_ *plugin.Context, w http.ResponseWriter, r *http.Request) {
	switch r.URL.Path {
	case "/add":
		p.handleAdd(w, r)
	case "/list":
		p.handleList(w, r)
	case "/remove":
		p.handleRemove(w, r)
	case "/complete":
		p.handleComplete(w, r)
	case "/accept":
		p.handleAccept(w, r)
	case "/bump":
		p.handleBump(w, r)
	case "/telemetry":
		p.handleTelemetry(w, r)
	case "/config":
		p.handleConfig(w, r)
	case "/edit":
		p.handleEdit(w, r)
	case "/change_assignment":
		p.handleChangeAssignment(w, r)
	default:
		http.NotFound(w, r)
	}
=======
func (p *Plugin) ServeHTTP(c *plugin.Context, w http.ResponseWriter, r *http.Request) {
	w.Header().Set("Content-Type", "application/json")

	p.router.ServeHTTP(w, r)
}

func (p *Plugin) withRecovery(next http.Handler) http.Handler {
	return http.HandlerFunc(func(w http.ResponseWriter, r *http.Request) {
		defer func() {
			if x := recover(); x != nil {
				p.API.LogWarn("Recovered from a panic",
					"url", r.URL.String(),
					"error", x,
					"stack", string(debug.Stack()))
			}
		}()

		next.ServeHTTP(w, r)
	})
>>>>>>> a309a7ab
}

func (p *Plugin) checkAuth(handler http.HandlerFunc) http.HandlerFunc {
	return func(w http.ResponseWriter, r *http.Request) {
		userID := r.Header.Get("Mattermost-User-ID")
		if userID == "" {
			http.Error(w, "Not authorized", http.StatusUnauthorized)
			return
		}

		handler(w, r)
	}
}

func (p *Plugin) handleTelemetry(w http.ResponseWriter, r *http.Request) {
	userID := r.Header.Get("Mattermost-User-ID")

	telemetryRequest, err := GetTelemetryPayloadFromJSON(r.Body)
	if err != nil {
		p.API.LogError("Unable to get telemetry payload from JSON err=" + err.Error())
		p.handleErrorWithCode(w, http.StatusBadRequest, "Unable to get telemetry payload from JSON.", err)
		return
	}

	if err = telemetryRequest.IsValid(); err != nil {
		p.handleErrorWithCode(w, http.StatusBadRequest, "Unable to validate telemetry payload.", err)
		return
	}

	if telemetryRequest.Event != "" {
		p.trackFrontend(userID, telemetryRequest.Event, telemetryRequest.Properties)
	}
}

func (p *Plugin) handleAdd(w http.ResponseWriter, r *http.Request) {
	userID := r.Header.Get("Mattermost-User-ID")

	addRequest, err := GetAddIssuePayloadFromJSON(r.Body)
	if err != nil {
		p.API.LogError("Unable to get add issue payload from JSON err=" + err.Error())
		p.handleErrorWithCode(w, http.StatusBadRequest, "Unable to get add issue payload from JSON.", err)
		return
	}

	if err = addRequest.IsValid(); err != nil {
		p.handleErrorWithCode(w, http.StatusBadRequest, "Unable to validate add issue payload.", err)
		return
	}

	senderName := p.listManager.GetUserName(userID)

	if addRequest.SendTo == "" {
		_, err = p.listManager.AddIssue(userID, addRequest.Message, addRequest.Description, addRequest.PostID)
		if err != nil {
			p.API.LogError("Unable to add issue err=" + err.Error())
			p.handleErrorWithCode(w, http.StatusInternalServerError, "Unable to add issue", err)
			return
		}

		p.trackAddIssue(userID, sourceWebapp, addRequest.PostID != "")

		p.sendRefreshEvent(userID, []string{MyListKey})

		replyMessage := fmt.Sprintf("@%s attached a todo to this thread", senderName)
		p.postReplyIfNeeded(addRequest.PostID, replyMessage, addRequest.Message)

		return
	}

	receiver, appErr := p.API.GetUserByUsername(addRequest.SendTo)
	if appErr != nil {
		p.API.LogError("username not valid, err=" + appErr.Error())
		p.handleErrorWithCode(w, http.StatusInternalServerError, "Unable to find user", appErr)
		return
	}

	if receiver.Id == userID {
		_, err = p.listManager.AddIssue(userID, addRequest.Message, addRequest.Description, addRequest.PostID)
		if err != nil {
			p.API.LogError("Unable to add issue err=" + err.Error())
			p.handleErrorWithCode(w, http.StatusInternalServerError, "Unable to add issue", err)
			return
		}

		p.trackAddIssue(userID, sourceWebapp, addRequest.PostID != "")

		p.sendRefreshEvent(userID, []string{MyListKey})

		replyMessage := fmt.Sprintf("@%s attached a todo to this thread", senderName)
		p.postReplyIfNeeded(addRequest.PostID, replyMessage, addRequest.Message)
		return
	}

	receiverAllowIncomingTaskRequestsPreference, err := p.getAllowIncomingTaskRequestsPreference(receiver.Id)
	if err != nil {
		p.API.LogError("Error when getting allow incoming task request preference, err=", err)
		receiverAllowIncomingTaskRequestsPreference = true
	}
	if !receiverAllowIncomingTaskRequestsPreference {
		replyMessage := fmt.Sprintf("@%s has blocked Todo requests", receiver.Username)
		p.PostBotDM(userID, replyMessage)
		return
	}

	issueID, err := p.listManager.SendIssue(userID, receiver.Id, addRequest.Message, addRequest.Description, addRequest.PostID)
	if err != nil {
		p.API.LogError("Unable to send issue err=" + err.Error())
		p.handleErrorWithCode(w, http.StatusInternalServerError, "Unable to send issue", err)
		return
	}

	p.trackSendIssue(userID, sourceWebapp, addRequest.PostID != "")

	p.sendRefreshEvent(userID, []string{OutListKey})
	p.sendRefreshEvent(receiver.Id, []string{InListKey})

	receiverMessage := fmt.Sprintf("You have received a new Todo from @%s", senderName)
	p.PostBotCustomDM(receiver.Id, receiverMessage, addRequest.Message, issueID)

	replyMessage := fmt.Sprintf("@%s sent @%s a todo attached to this thread", senderName, addRequest.SendTo)
	p.postReplyIfNeeded(addRequest.PostID, replyMessage, addRequest.Message)
}

func (p *Plugin) postReplyIfNeeded(postID, message, todo string) {
	if postID != "" {
		err := p.ReplyPostBot(postID, message, todo)
		if err != nil {
			p.API.LogError(err.Error())
		}
	}
}

func (p *Plugin) handleList(w http.ResponseWriter, r *http.Request) {
	userID := r.Header.Get("Mattermost-User-ID")

	listInput := r.URL.Query().Get("list")
	listID := MyListKey
	switch listInput {
	case OutFlag:
		listID = OutListKey
	case InFlag:
		listID = InListKey
	}

	issues, err := p.listManager.GetIssueList(userID, listID)
	if err != nil {
		p.API.LogError("Unable to get issues for user err=" + err.Error())
		p.handleErrorWithCode(w, http.StatusInternalServerError, "Unable to get issues for user", err)
		return
	}

	if len(issues) > 0 && r.URL.Query().Get("reminder") == "true" && p.getReminderPreference(userID) {
		var lastReminderAt int64
		lastReminderAt, err = p.getLastReminderTimeForUser(userID)
		if err != nil {
			p.API.LogError("Unable to send reminder err=" + err.Error())
			p.handleErrorWithCode(w, http.StatusInternalServerError, "Unable to send reminder", err)
			return
		}

		var timezone *time.Location
		offset, _ := strconv.Atoi(r.Header.Get("X-Timezone-Offset"))
		timezone = time.FixedZone("local", -60*offset)

		// Post reminder message if it's the next day and been more than an hour since the last post
		now := model.GetMillis()
		nt := time.Unix(now/1000, 0).In(timezone)
		lt := time.Unix(lastReminderAt/1000, 0).In(timezone)
		if nt.Sub(lt).Hours() >= 1 && (nt.Day() != lt.Day() || nt.Month() != lt.Month() || nt.Year() != lt.Year()) {
			p.PostBotDM(userID, "Daily Reminder:\n\n"+issuesListToString(issues))
			p.trackDailySummary(userID)
			err = p.saveLastReminderTimeForUser(userID)
			if err != nil {
				p.API.LogError("Unable to save last reminder for user err=" + err.Error())
			}
		}
	}

	issuesJSON, err := json.Marshal(issues)
	if err != nil {
		p.API.LogError("Unable marhsal issues list to json err=" + err.Error())
		p.handleErrorWithCode(w, http.StatusInternalServerError, "Unable marhsal issues list to json", err)
		return
	}

	_, err = w.Write(issuesJSON)
	if err != nil {
		p.API.LogError("Unable to write json response err=" + err.Error())
	}
}

func (p *Plugin) handleEdit(w http.ResponseWriter, r *http.Request) {
	userID := r.Header.Get("Mattermost-User-ID")

	editRequest, err := GetEditIssuePayloadFromJSON(r.Body)
	if err != nil {
		p.API.LogError("Unable to get edit issue payload from JSON err=" + err.Error())
		p.handleErrorWithCode(w, http.StatusBadRequest, "Unable to get edit issue payload from JSON.", err)
		return
	}

	if err = editRequest.IsValid(); err != nil {
		p.handleErrorWithCode(w, http.StatusBadRequest, "Unable to validate edit issue payload.", err)
		return
	}

	foreignUserID, list, oldMessage, err := p.listManager.EditIssue(userID, editRequest.ID, editRequest.Message, editRequest.Description)
	if err != nil {
		p.API.LogError("Unable to edit message: err=" + err.Error())
		p.handleErrorWithCode(w, http.StatusInternalServerError, "Unable to edit issue", err)
		return
	}

	p.trackEditIssue(userID)
	p.sendRefreshEvent(userID, []string{list})

	if foreignUserID != "" {
		var lists []string
		if list == OutListKey {
			lists = []string{MyListKey, InListKey}
		} else {
			lists = []string{OutListKey}
		}
		p.sendRefreshEvent(foreignUserID, lists)

		userName := p.listManager.GetUserName(userID)
		message := fmt.Sprintf("@%s modified a Todo from:\n%s\nTo:\n%s", userName, oldMessage, editRequest.Message)
		p.PostBotDM(foreignUserID, message)
	}
}

func (p *Plugin) handleChangeAssignment(w http.ResponseWriter, r *http.Request) {
	userID := r.Header.Get("Mattermost-User-ID")

	changeRequest, err := GetChangeAssignmentPayloadFromJSON(r.Body)
	if err != nil {
		p.API.LogError("Unable to get change request payload from JSON err=" + err.Error())
		p.handleErrorWithCode(w, http.StatusBadRequest, "Unable to get change request from JSON.", err)
		return
	}

	if err = changeRequest.IsValid(); err != nil {
		p.handleErrorWithCode(w, http.StatusBadRequest, "Unable to validate change request payload.", err)
		return
	}

	receiver, appErr := p.API.GetUserByUsername(changeRequest.SendTo)
	if appErr != nil {
		p.API.LogError("username not valid, err=" + appErr.Error())
		p.handleErrorWithCode(w, http.StatusNotFound, "Unable to find user", appErr)
		return
	}

	issueMessage, oldOwner, err := p.listManager.ChangeAssignment(changeRequest.ID, userID, receiver.Id)
	if err != nil {
		p.API.LogError("Unable to change the assignment of an issue: err=" + err.Error())
		p.handleErrorWithCode(w, http.StatusInternalServerError, "Unable to change the assignment", err)
		return
	}

	p.trackChangeAssignment(userID)

	p.sendRefreshEvent(userID, []string{MyListKey, OutListKey})

	userName := p.listManager.GetUserName(userID)
	if receiver.Id != userID {
		p.sendRefreshEvent(receiver.Id, []string{InListKey})
		receiverMessage := fmt.Sprintf("You have received a new Todo from @%s", userName)
		p.PostBotCustomDM(receiver.Id, receiverMessage, issueMessage, changeRequest.ID)
	}
	if oldOwner != "" {
		p.sendRefreshEvent(oldOwner, []string{InListKey, MyListKey})
		oldOwnerMessage := fmt.Sprintf("@%s removed you from Todo:\n%s", userName, issueMessage)
		p.PostBotDM(oldOwner, oldOwnerMessage)
	}
}

func (p *Plugin) handleAccept(w http.ResponseWriter, r *http.Request) {
	userID := r.Header.Get("Mattermost-User-ID")

	acceptRequest, err := GetAcceptRequestPayloadFromJSON(r.Body)
	if err != nil {
		p.API.LogError("Unable to get accept request payload from JSON err=" + err.Error())
		p.handleErrorWithCode(w, http.StatusBadRequest, "Unable to get accept request from JSON.", err)
		return
	}

	if err = acceptRequest.IsValid(); err != nil {
		p.handleErrorWithCode(w, http.StatusBadRequest, "Unable to validate accept request payload.", err)
		return
	}

	todoMessage, sender, err := p.listManager.AcceptIssue(userID, acceptRequest.ID)
	if err != nil {
		p.API.LogError("Unable to accept issue err=" + err.Error())
		p.handleErrorWithCode(w, http.StatusInternalServerError, "Unable to accept issue", err)
		return
	}

	p.trackAcceptIssue(userID)

	p.sendRefreshEvent(userID, []string{MyListKey, InListKey})
	p.sendRefreshEvent(sender, []string{OutListKey})

	userName := p.listManager.GetUserName(userID)
	message := fmt.Sprintf("@%s accepted a Todo you sent: %s", userName, todoMessage)
	p.PostBotDM(sender, message)
}

func (p *Plugin) handleComplete(w http.ResponseWriter, r *http.Request) {
	userID := r.Header.Get("Mattermost-User-ID")

	completeRequest, err := GetCompleteIssuePayloadFromJSON(r.Body)
	if err != nil {
		p.API.LogError("Unable to get complete issue request payload from JSON err=" + err.Error())
		p.handleErrorWithCode(w, http.StatusBadRequest, "Unable to get complete issue request from JSON.", err)
		return
	}

	if err = completeRequest.IsValid(); err != nil {
		p.handleErrorWithCode(w, http.StatusBadRequest, "Unable to validate complete issue request payload.", err)
		return
	}

	issue, foreignID, listToUpdate, err := p.listManager.CompleteIssue(userID, completeRequest.ID)
	if err != nil {
		p.API.LogError("Unable to complete issue err=" + err.Error())
		p.handleErrorWithCode(w, http.StatusInternalServerError, "Unable to complete issue", err)
		return
	}

	p.sendRefreshEvent(userID, []string{listToUpdate})

	p.trackCompleteIssue(userID)

	userName := p.listManager.GetUserName(userID)
	replyMessage := fmt.Sprintf("@%s completed a todo attached to this thread", userName)
	p.postReplyIfNeeded(issue.PostID, replyMessage, issue.Message)

	if foreignID == "" {
		return
	}

	p.sendRefreshEvent(foreignID, []string{OutListKey})

	message := fmt.Sprintf("@%s completed a Todo you sent: %s", userName, issue.Message)
	p.PostBotDM(foreignID, message)
}

func (p *Plugin) handleRemove(w http.ResponseWriter, r *http.Request) {
	userID := r.Header.Get("Mattermost-User-ID")

	removeRequest, err := GetRemoveIssuePayloadFromJSON(r.Body)
	if err != nil {
		p.API.LogError("Unable to get remove issue request payload from JSON err=" + err.Error())
		p.handleErrorWithCode(w, http.StatusBadRequest, "Unable to get remove issue request from JSON.", err)
		return
	}

	if err = removeRequest.IsValid(); err != nil {
		p.handleErrorWithCode(w, http.StatusBadRequest, "Unable to validate remove issue request payload.", err)
		return
	}

	issue, foreignID, isSender, listToUpdate, err := p.listManager.RemoveIssue(userID, removeRequest.ID)
	if err != nil {
		p.API.LogError("Unable to remove issue, err=" + err.Error())
		p.handleErrorWithCode(w, http.StatusInternalServerError, "Unable to remove issue", err)
		return
	}
	p.sendRefreshEvent(userID, []string{listToUpdate})

	p.trackRemoveIssue(userID)

	userName := p.listManager.GetUserName(userID)
	replyMessage := fmt.Sprintf("@%s removed a todo attached to this thread", userName)
	p.postReplyIfNeeded(issue.PostID, replyMessage, issue.Message)

	if foreignID == "" {
		return
	}

	list := InListKey

	message := fmt.Sprintf("@%s removed a Todo you received: %s", userName, issue.Message)
	if isSender {
		message = fmt.Sprintf("@%s declined a Todo you sent: %s", userName, issue.Message)
		list = OutListKey
	}

	p.sendRefreshEvent(foreignID, []string{list})

	p.PostBotDM(foreignID, message)
}

func (p *Plugin) handleBump(w http.ResponseWriter, r *http.Request) {
	userID := r.Header.Get("Mattermost-User-ID")

	bumpRequest, err := GetBumpIssuePayloadFromJSON(r.Body)
	if err != nil {
		p.API.LogError("Unable to get bump issue request payload from JSON err=" + err.Error())
		p.handleErrorWithCode(w, http.StatusBadRequest, "Unable to get bump issue request from JSON.", err)
		return
	}

	if err = bumpRequest.IsValid(); err != nil {
		p.handleErrorWithCode(w, http.StatusBadRequest, "Unable to validate bump request payload.", err)
		return
	}

	todoMessage, foreignUser, foreignIssueID, err := p.listManager.BumpIssue(userID, bumpRequest.ID)
	if err != nil {
		p.API.LogError("Unable to bump issue, err=" + err.Error())
		p.handleErrorWithCode(w, http.StatusInternalServerError, "Unable to bump issue", err)
		return
	}

	p.trackBumpIssue(userID)

	if foreignUser == "" {
		return
	}

	p.sendRefreshEvent(foreignUser, []string{InListKey})

	userName := p.listManager.GetUserName(userID)
	message := fmt.Sprintf("@%s bumped a Todo you received.", userName)
	p.PostBotCustomDM(foreignUser, message, todoMessage, foreignIssueID)
}

// API endpoint to retrieve plugin configurations
func (p *Plugin) handleConfig(w http.ResponseWriter, r *http.Request) {
	if r.Method != http.MethodGet {
		http.Error(w, "Invalid request method", http.StatusMethodNotAllowed)
		return
	}

	if p.configuration != nil {
		// retrieve client only configurations
		clientConfig := struct {
			HideTeamSidebar bool `json:"hide_team_sidebar"`
		}{
			HideTeamSidebar: p.configuration.HideTeamSidebar,
		}

		configJSON, err := json.Marshal(clientConfig)
		if err != nil {
			p.API.LogError("Unable to marshal plugin configuration to json err=" + err.Error())
			p.handleErrorWithCode(w, http.StatusInternalServerError, "Unable to marshal plugin configuration to json", err)
			return
		}

		_, err = w.Write(configJSON)
		if err != nil {
			p.API.LogError("Unable to write json response err=" + err.Error())
		}
	}
}

func (p *Plugin) sendRefreshEvent(userID string, lists []string) {
	p.API.PublishWebSocketEvent(
		WSEventRefresh,
		map[string]interface{}{"lists": lists},
		&model.WebsocketBroadcast{UserId: userID},
	)
}

// Publish a WebSocket event to update the client config of the plugin on the webapp end.
func (p *Plugin) sendConfigUpdateEvent() {
	clientConfigMap := map[string]interface{}{
		"hide_team_sidebar": p.configuration.HideTeamSidebar,
	}

	p.API.PublishWebSocketEvent(
		WSEventConfigUpdate,
		clientConfigMap,
		&model.WebsocketBroadcast{},
	)
}

func (p *Plugin) handleErrorWithCode(w http.ResponseWriter, code int, errTitle string, err error) {
	w.WriteHeader(code)
	b, _ := json.Marshal(struct {
		Error   string `json:"error"`
		Details string `json:"details"`
	}{
		Error:   errTitle,
		Details: err.Error(),
	})
	_, _ = w.Write(b)
}<|MERGE_RESOLUTION|>--- conflicted
+++ resolved
@@ -130,34 +130,7 @@
 }
 
 // ServeHTTP demonstrates a plugin that handles HTTP requests by greeting the world.
-<<<<<<< HEAD
 func (p *Plugin) ServeHTTP(_ *plugin.Context, w http.ResponseWriter, r *http.Request) {
-	switch r.URL.Path {
-	case "/add":
-		p.handleAdd(w, r)
-	case "/list":
-		p.handleList(w, r)
-	case "/remove":
-		p.handleRemove(w, r)
-	case "/complete":
-		p.handleComplete(w, r)
-	case "/accept":
-		p.handleAccept(w, r)
-	case "/bump":
-		p.handleBump(w, r)
-	case "/telemetry":
-		p.handleTelemetry(w, r)
-	case "/config":
-		p.handleConfig(w, r)
-	case "/edit":
-		p.handleEdit(w, r)
-	case "/change_assignment":
-		p.handleChangeAssignment(w, r)
-	default:
-		http.NotFound(w, r)
-	}
-=======
-func (p *Plugin) ServeHTTP(c *plugin.Context, w http.ResponseWriter, r *http.Request) {
 	w.Header().Set("Content-Type", "application/json")
 
 	p.router.ServeHTTP(w, r)
@@ -176,7 +149,6 @@
 
 		next.ServeHTTP(w, r)
 	})
->>>>>>> a309a7ab
 }
 
 func (p *Plugin) checkAuth(handler http.HandlerFunc) http.HandlerFunc {
