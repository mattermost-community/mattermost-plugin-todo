// Copyright (c) 2015-present Mattermost, Inc. All Rights Reserved.
// See LICENSE.txt for license information.

<<<<<<< HEAD
import core from './todo_plugin.spec';

import '../support/init_test';

core.connected();
=======
import {test} from '@playwright/test';
import commands from './todo_plugin.spec';

import '../support/init_test';

// Test if plugin shows the correct suggestions
test.describe("testing todo command", commands.todo);

// Test if plugin actions work correctly
test.describe("testing help command", commands.help);
>>>>>>> 18e58028
<|MERGE_RESOLUTION|>--- conflicted
+++ resolved
@@ -1,21 +1,13 @@
 // Copyright (c) 2015-present Mattermost, Inc. All Rights Reserved.
 // See LICENSE.txt for license information.
 
-<<<<<<< HEAD
-import core from './todo_plugin.spec';
+import { test } from "@playwright/test";
+import commands from "./todo_plugin.spec";
 
-import '../support/init_test';
-
-core.connected();
-=======
-import {test} from '@playwright/test';
-import commands from './todo_plugin.spec';
-
-import '../support/init_test';
+import "../support/init_test";
 
 // Test if plugin shows the correct suggestions
 test.describe("testing todo command", commands.todo);
 
 // Test if plugin actions work correctly
-test.describe("testing help command", commands.help);
->>>>>>> 18e58028
+test.describe("testing help command", commands.help);