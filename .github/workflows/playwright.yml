name: Playwright Tests
on:
  push:
    branches:
      - master
    tags:
      - "v*"
  pull_request:
  workflow_dispatch:

env:
  TERM: xterm
  GO_VERSION: 1.19.6

jobs:
  playwright-run:
    runs-on: ubuntu-latest
    services:
      postgres:
        image: postgres:11.13
        env:
          POSTGRES_USER: mmuser
          POSTGRES_PASSWORD: mostest
          POSTGRES_DB: mattermost_test
          POSTGRES_HOST_AUTH_METHOD: trust
        ports:
          - 5432:5432
        options: >-
          --health-cmd pg_isready
          --health-interval 10s
          --health-timeout 5s
          --health-retries 5
      minio:
        image: minio/minio:RELEASE.2019-10-11T00-38-09Z
        env:
          MINIO_ACCESS_KEY: minioaccesskey
          MINIO_SECRET_KEY: miniosecretkey
          MINIO_SSE_MASTER_KEY: "my-minio-key:6368616e676520746869732070617373776f726420746f206120736563726574"
      inbucket:
        image: mattermost/inbucket:release-1.2.0
        ports:
          - 10080:10080
          - 10110:10110
          - 10025:10025
      elasticsearch:
        image: mattermost/mattermost-elasticsearch-docker:7.0.0
        env:
          http.host: "0.0.0.0"
          http.port: 9200
          http.cors.enabled: "true"
          http.cors.allow-origin: "http://localhost:1358,http://127.0.0.1:1358"
          http.cors.allow-headers: "X-Requested-With,X-Auth-Token,Content-Type,Content-Length,Authorization"
          http.cors.allow-credentials: "true"
          transport.host: "127.0.0.1"
          ES_JAVA_OPTS: "-Xms512m -Xmx512m"
        ports:
          - 9200:9200
      mattermost-server:
        image: mattermost/mattermost-enterprise-edition:master
        env:
          DB_HOST: postgres
          DB_PORT_NUMBER: 5432
          MM_DBNAME: mattermost_test
          MM_USERNAME: mmuser
          MM_PASSWORD: mostest
          CI_INBUCKET_HOST: inbucket
          CI_INBUCKET_PORT: 10080
          CI_MINIO_HOST: minio
          IS_CI: true
          MM_CLUSTERSETTINGS_READONLYCONFIG: false
          MM_EMAILSETTINGS_SMTPSERVER: inbucket
          MM_EMAILSETTINGS_SMTPPORT: 10025
          MM_ELASTICSEARCHSETTINGS_CONNECTIONURL: http://elasticsearch:9200
          MM_EXPERIMENTALSETTINGS_USENEWSAMLLIBRARY: true
          MM_SQLSETTINGS_DATASOURCE: "postgres://mmuser:mostest@postgres:5432/mattermost_test?sslmode=disable&connect_timeout=10"
          MM_SQLSETTINGS_DRIVERNAME: postgres
          MM_PLUGINSETTINGS_ENABLEUPLOADS: true
          MM_SERVICESETTINGS_SITEURL: http://localhost:8065
          MM_PLUGINSETTINGS_AUTOMATICPREPACKAGEDPLUGINS: false
          MM_ANNOUNCEMENTSETTINGS_ADMINNOTICESENABLED: false
          MM_FEATUREFLAGS_AppsEnabled: true

        ports:
          - 8065:8065
          - 4000:4000
    env:
      TYPE: NONE
      PULL_REQUEST: ""
      HEADLESS: true
      DASHBOARD_ENABLE: false
      FULL_REPORT: false
      MM_SERVICESETTINGS_SITEURL: http://localhost:8065
      MM_ADMIN_EMAIL: sysadmin@sample.mattermost.com
      MM_ADMIN_USERNAME: sysadmin
      MM_ADMIN_PASSWORD: Sys@dmin-sample1
      TEST_DATABASE_URL: postgres://mmuser:mostest@localhost:5432/mattermost_test
      MM_SERVICESETTINGS_ENABLEDEVELOPER: true
    steps:
      - name: ci/checkout-repo
        uses: actions/checkout@ac593985615ec2ede58e132d2e21d2b1cbd6127c # v3.3.0
<<<<<<< HEAD
        with:
          submodules: 'true'
=======
>>>>>>> 1afeeb08

      - name: ci/setup-go
        uses: actions/setup-go@6edd4406fa81c3da01a34fa6f6343087c207a568 # v3.5.0
        with:
          go-version: "${{ env.GO_VERSION }}"
          cache: true

      - name: ci/setup-node
        uses: actions/setup-node@64ed1c7eab4cce3362f8c340dee64e5eaeef8f7c # v3.6.0
        with:
          node-version-file: ".nvmrc"
          # cache: "npm"
          # cache-dependency-path: webapp/package-lock.json

      - name: ci/create-admin-user
        run: |
          STATUSCODE=$(curl -X POST -H "Content-Type: application/json" -d '{"email": "'${MM_ADMIN_EMAIL}'", "username": "'${MM_ADMIN_USERNAME}'", "password": "'${MM_ADMIN_PASSWORD}'"}' ${MM_SERVICESETTINGS_SITEURL}/api/v4/users -w "%{http_code}" -o /dev/stderr)
          if test $STATUSCODE -ne 201; then exit 1; fi

      - name: ci/install-go-dependencies
        run: go mod tidy

      - name: ci/install-plugin-webapp-deps
        run: cd webapp && npm ci

      - name: ci/build-and-install-plugin
        run: make deploy
        env:
          PLUGIN_E2E_MOCK_OAUTH_SERVER_URL: http://172.17.0.1:8080
          E2E_TESTING: true

      # - name: ci/checkout-mattermost-monorepo
      #   uses: actions/checkout@ac593985615ec2ede58e132d2e21d2b1cbd6127c # v3.3.0
      #   with:
      #     path: ../mattermost
      #     repository: mattermost/mattermost

      - name: ci/checkout-mattermost-monorepo
        run: |
          git clone https://github.com/mattermost/mattermost.git ../mattermost

      - name: ci/setup-node-for-mattermost-monorepo
        uses: actions/setup-node@64ed1c7eab4cce3362f8c340dee64e5eaeef8f7c # v3.6.0
        with:
          node-version-file: "../mattermost/.nvmrc"

      - name: ci/install-mattermost-monorepo-webapp-deps
        run: |
          cd ../mattermost/webapp
          npm i

      - name: ci/install-mattermost-monorepo-playwright-deps
        run: |
          cd ../mattermost/e2e-tests/playwright
          npm i
          npx playwright install --with-deps

      - name: ci/setup-node-for-mattermost-plugin
        uses: actions/setup-node@64ed1c7eab4cce3362f8c340dee64e5eaeef8f7c # v3.6.0
        with:
          node-version-file: ".nvmrc"

      - name: ci/install-plugin-playwright-deps
        run: |
<<<<<<< HEAD
          cd e2e/playwright/mattermost-plugin-e2e-test-utils
          npm i

      - name: ci/tsc
        run: |
          cd e2e/playwright/mattermost-plugin-e2e-test-utils
=======
          cd e2e/playwright
          npm ci

      - name: ci/tsc
        run: |
          cd e2e/playwright
>>>>>>> 1afeeb08
          npm run tsc

      # - name: ci/lint
      #   run: |
      #     cd e2e/playwright
      #     npm run lint

      - name: ci/run-playwright-tests
        run: |
<<<<<<< HEAD
          cd e2e/playwright/mattermost-plugin-e2e-test-utils
=======
          cd e2e/playwright
>>>>>>> 1afeeb08
          npm run test-ci
        env:
          PW_BASE_URL: ${{ env.MM_SERVICESETTINGS_SITEURL }}

      - name: ci/move-artifacts
        if: success() || failure()
        run: |
<<<<<<< HEAD
          cd e2e/playwright/mattermost-plugin-e2e-test-utils
=======
          cd e2e/playwright
>>>>>>> 1afeeb08
          mkdir results
          mv playwright-report results

      - uses: actions/upload-artifact@v3
        if: success() || failure()
        with:
          name: test-results
<<<<<<< HEAD
          path: e2e/playwright/mattermost-plugin-e2e-test-utils/results
=======
          path: e2e/playwright/results
>>>>>>> 1afeeb08
<|MERGE_RESOLUTION|>--- conflicted
+++ resolved
@@ -98,11 +98,8 @@
     steps:
       - name: ci/checkout-repo
         uses: actions/checkout@ac593985615ec2ede58e132d2e21d2b1cbd6127c # v3.3.0
-<<<<<<< HEAD
         with:
           submodules: 'true'
-=======
->>>>>>> 1afeeb08
 
       - name: ci/setup-go
         uses: actions/setup-go@6edd4406fa81c3da01a34fa6f6343087c207a568 # v3.5.0
@@ -134,12 +131,6 @@
           PLUGIN_E2E_MOCK_OAUTH_SERVER_URL: http://172.17.0.1:8080
           E2E_TESTING: true
 
-      # - name: ci/checkout-mattermost-monorepo
-      #   uses: actions/checkout@ac593985615ec2ede58e132d2e21d2b1cbd6127c # v3.3.0
-      #   with:
-      #     path: ../mattermost
-      #     repository: mattermost/mattermost
-
       - name: ci/checkout-mattermost-monorepo
         run: |
           git clone https://github.com/mattermost/mattermost.git ../mattermost
@@ -167,22 +158,12 @@
 
       - name: ci/install-plugin-playwright-deps
         run: |
-<<<<<<< HEAD
           cd e2e/playwright/mattermost-plugin-e2e-test-utils
           npm i
 
       - name: ci/tsc
         run: |
           cd e2e/playwright/mattermost-plugin-e2e-test-utils
-=======
-          cd e2e/playwright
-          npm ci
-
-      - name: ci/tsc
-        run: |
-          cd e2e/playwright
->>>>>>> 1afeeb08
-          npm run tsc
 
       # - name: ci/lint
       #   run: |
@@ -191,11 +172,7 @@
 
       - name: ci/run-playwright-tests
         run: |
-<<<<<<< HEAD
           cd e2e/playwright/mattermost-plugin-e2e-test-utils
-=======
-          cd e2e/playwright
->>>>>>> 1afeeb08
           npm run test-ci
         env:
           PW_BASE_URL: ${{ env.MM_SERVICESETTINGS_SITEURL }}
@@ -203,11 +180,7 @@
       - name: ci/move-artifacts
         if: success() || failure()
         run: |
-<<<<<<< HEAD
           cd e2e/playwright/mattermost-plugin-e2e-test-utils
-=======
-          cd e2e/playwright
->>>>>>> 1afeeb08
           mkdir results
           mv playwright-report results
 
@@ -215,8 +188,4 @@
         if: success() || failure()
         with:
           name: test-results
-<<<<<<< HEAD
-          path: e2e/playwright/mattermost-plugin-e2e-test-utils/results
-=======
-          path: e2e/playwright/results
->>>>>>> 1afeeb08
+          path: e2e/playwright/mattermost-plugin-e2e-test-utils/results