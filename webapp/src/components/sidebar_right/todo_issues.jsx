// Copyright (c) 2015-present Mattermost, Inc. All Rights Reserved.
// See LICENSE.txt for license information.

import React from 'react';
import PropTypes from 'prop-types';

import {makeStyleFromTheme, changeOpacity} from 'mattermost-redux/utils/theme_utils';

import RemoveButton from '../buttons/remove';
import CompleteButton from '../buttons/complete';
import AcceptButton from '../buttons/accept';
import BumpButton from '../buttons/bump';
import {canComplete, canRemove, canAccept, canBump, handleFormattedTextClick} from '../../utils';

const PostUtils = window.PostUtils; // import the post utilities

const MONTHS = ['Jan', 'Feb', 'Mar', 'Apr', 'May', 'Jun', 'Jul', 'Aug', 'Sep', 'Oct', 'Nov', 'Dec'];

function ToDoIssues(props) {
    const style = getStyle(props.theme);

    const handleClick = (e) => handleFormattedTextClick(e);

    return props.issues.length > 0 ? props.issues.map((issue) => {
        const date = new Date(issue.create_at);
        const year = date.getFullYear();
        const month = MONTHS[date.getMonth()];
        const day = date.getDate();
        const hours = date.getHours();
        const minutes = '0' + date.getMinutes();
        const seconds = '0' + date.getSeconds();
        const formattedTime = hours + ':' + minutes.substr(-2) + ':' + seconds.substr(-2);
        const formattedDate = month + ' ' + day + ', ' + year;

        const htmlFormattedText = PostUtils.formatText(issue.message, {siteURL: props.siteURL});
        const issueComponent = PostUtils.messageHtmlToComponent(htmlFormattedText);

        let createdMessage = 'Created ';
        let listPositionMessage = '';
        if (issue.user) {
            if (issue.list === '') {
                createdMessage = 'Sent to ' + issue.user;
                listPositionMessage = 'Accepted. On position ' + (issue.position + 1) + '.';
            } else if (issue.list === 'in') {
                createdMessage = 'Sent to ' + issue.user;
                listPositionMessage = 'In Inbox on position ' + (issue.position + 1) + '.';
            } else if (issue.list === 'out') {
                createdMessage = 'Received from ' + issue.user;
                listPositionMessage = '';
            }
        }

        const listDiv = (
            <div
                className='light'
                style={style.subtitle}
            >
                {listPositionMessage}
            </div>
        );

        const removeButton = (
            <RemoveButton
                issueId={issue.id}
                remove={props.remove}
                list={props.list}
            />
        );

        const acceptButton = (
            <AcceptButton
                issueId={issue.id}
                accept={props.accept}
            />
        );

        const completeButton = (
            <CompleteButton
                issueId={issue.id}
                complete={props.complete}
            />
        );

        const bumpButton = (
            <BumpButton
                issueId={issue.id}
                bump={props.bump}
            />
        );

        const actionButtons = (<div className='action-buttons'>
            {canRemove(props.list, issue.list) && removeButton}
            {canAccept(props.list) && acceptButton}
            {canComplete(props.list) && completeButton}
            {canBump(props.list, issue.list) && bumpButton}
        </div>);

        return (
            <div
                key={issue.id}
                style={style.container}
            >
<<<<<<< HEAD
                <div className='todo-text'>
=======
                <div
                    style={style.message}
                    onClick={handleClick}
                >
>>>>>>> ba724ab9
                    {issueComponent}
                </div>
                {(canRemove(props.list, issue.list) || canComplete(props.list) || canAccept(props.list) || canBump(props.list, issue.list)) && actionButtons}
                <div
                    className='light'
                    style={style.subtitle}
                >
                    {createdMessage + ' on ' + formattedDate + ' at ' + formattedTime}
                </div>
                {listPositionMessage && listDiv}
            </div>
        );
    }) : <div style={style.container}>{'You have no Todo issues'}</div>;
}

ToDoIssues.propTypes = {
    issues: PropTypes.array.isRequired,
    theme: PropTypes.object.isRequired,
    list: PropTypes.string.isRequired,
    remove: PropTypes.func.isRequired,
    complete: PropTypes.func.isRequired,
    accept: PropTypes.func.isRequired,
    bump: PropTypes.func.isRequired,
    siteURL: PropTypes.string.isRequired,
};

const getStyle = makeStyleFromTheme((theme) => {
    return {
        container: {
            padding: '15px',
            borderTop: `1px solid ${changeOpacity(theme.centerChannelColor, 0.2)}`,
        },
        issueTitle: {
            color: theme.centerChannelColor,
            lineHeight: 1.7,
            fontWeight: 'bold',
        },
        subtitle: {
            margin: '5px 0 0 0',
            fontSize: '13px',
        },
        message: {
            width: '100%',
            overflowWrap: 'break-word',
            whiteSpace: 'pre-wrap',
        },
    };
});

export default ToDoIssues;<|MERGE_RESOLUTION|>--- conflicted
+++ resolved
@@ -100,14 +100,10 @@
                 key={issue.id}
                 style={style.container}
             >
-<<<<<<< HEAD
-                <div className='todo-text'>
-=======
                 <div
-                    style={style.message}
+                    className='todo-text'
                     onClick={handleClick}
                 >
->>>>>>> ba724ab9
                     {issueComponent}
                 </div>
                 {(canRemove(props.list, issue.list) || canComplete(props.list) || canAccept(props.list) || canBump(props.list, issue.list)) && actionButtons}
