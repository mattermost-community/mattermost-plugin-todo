// Copyright (c) 2015-present Mattermost, Inc. All Rights Reserved.
// See LICENSE.txt for license information.

import {connect} from 'react-redux';
import {bindActionCreators} from 'redux';

<<<<<<< HEAD
import {getIssues, getInIssues, getOutIssues} from '../../selectors';
import {remove, list, openRootModal, complete, bump, accept} from '../../actions';
=======
import {getItems, getSiteURL} from '../../selectors';
import {remove, list, openRootModal} from '../../actions';
>>>>>>> e4dbc40e

import SidebarRight from './sidebar_right.jsx';

function mapStateToProps(state) {
    return {
<<<<<<< HEAD
        todos: getIssues(state),
        inTodos: getInIssues(state),
        outTodos: getOutIssues(state),
=======
        todos: getItems(state),
        siteURL: getSiteURL(),
>>>>>>> e4dbc40e
    };
}

function mapDispatchToProps(dispatch) {
    return {
        actions: bindActionCreators({
            remove,
            complete,
            accept,
            bump,
            list,
            openRootModal,
        }, dispatch),
    };
}

export default connect(mapStateToProps, mapDispatchToProps)(SidebarRight);<|MERGE_RESOLUTION|>--- conflicted
+++ resolved
@@ -4,26 +4,17 @@
 import {connect} from 'react-redux';
 import {bindActionCreators} from 'redux';
 
-<<<<<<< HEAD
-import {getIssues, getInIssues, getOutIssues} from '../../selectors';
+import {getIssues, getInIssues, getOutIssues, getSiteURL} from '../../selectors';
 import {remove, list, openRootModal, complete, bump, accept} from '../../actions';
-=======
-import {getItems, getSiteURL} from '../../selectors';
-import {remove, list, openRootModal} from '../../actions';
->>>>>>> e4dbc40e
 
 import SidebarRight from './sidebar_right.jsx';
 
 function mapStateToProps(state) {
     return {
-<<<<<<< HEAD
         todos: getIssues(state),
         inTodos: getInIssues(state),
         outTodos: getOutIssues(state),
-=======
-        todos: getItems(state),
         siteURL: getSiteURL(),
->>>>>>> e4dbc40e
     };
 }
 
