--- conflicted
+++ resolved
@@ -1,13 +1,8 @@
 import {connect} from 'react-redux';
 import {bindActionCreators} from 'redux';
 
-<<<<<<< HEAD
 import {closeRootModal, add, autocompleteUsers} from 'actions';
-import {isRootModalVisible, getMessage, getPostID} from 'selectors';
-=======
-import {closeRootModal, add} from 'actions';
 import {isRootModalVisible, getMessage, getPostID, getCurrentTeamRoute} from 'selectors';
->>>>>>> e4dbc40e
 
 import Root from './root';
 
