--- conflicted
+++ resolved
@@ -27,11 +27,7 @@
             (postID) => store.dispatch(openRootModal(postID)),
         );
 
-<<<<<<< HEAD
-        const {showRHSPlugin} = registry.registerRightHandSidebarComponent(SidebarRight, 'Todo List');
-=======
         const { toggleRHSPlugin, showRHSPlugin } = registry.registerRightHandSidebarComponent(SidebarRight, 'Todo List');
->>>>>>> 1905ad53
         store.dispatch(setShowRHSAction(() => store.dispatch(showRHSPlugin)));
         registry.registerChannelHeaderButtonAction(<ChannelHeaderButton/>, () => store.dispatch(toggleRHSPlugin), 'Todo', 'Open your list of Todo issues.');
 
