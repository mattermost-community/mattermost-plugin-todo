--- conflicted
+++ resolved
@@ -32,20 +32,15 @@
 
         const { toggleRHSPlugin, showRHSPlugin } = registry.registerRightHandSidebarComponent(SidebarRight, 'Todo List');
         store.dispatch(setShowRHSAction(() => store.dispatch(showRHSPlugin)));
-<<<<<<< HEAD
-
         registry.registerChannelHeaderButtonAction(
-            <i className='icon fa fa-list'/>,
+            <ChannelHeaderButton/>,
             () => {
                 telemetry('channel_header_click')
-                store.dispatch(showRHSPlugin)
+                store.dispatch(toggleRHSPlugin)
             },
             'Todo',
             'Open your list of Todo issues.'
         );
-=======
-        registry.registerChannelHeaderButtonAction(<ChannelHeaderButton/>, () => store.dispatch(toggleRHSPlugin), 'Todo', 'Open your list of Todo issues.');
->>>>>>> 1905ad53
 
         const refresh = () => {
             store.dispatch(list(false, 'my'));
